<?xml version="1.0" encoding="UTF-8"?>
<!--
   Licensed to the Apache Software Foundation (ASF) under one or more
   contributor license agreements.  See the NOTICE file distributed with
   this work for additional information regarding copyright ownership.
   The ASF licenses this file to You under the Apache License, Version 2.0
   (the "License"); you may not use this file except in compliance with
   the License.  You may obtain a copy of the License at

       http://www.apache.org/licenses/LICENSE-2.0

   Unless required by applicable law or agreed to in writing, software
   distributed under the License is distributed on an "AS IS" BASIS,
   WITHOUT WARRANTIES OR CONDITIONS OF ANY KIND, either express or implied.
   See the License for the specific language governing permissions and
   limitations under the License.
-->
<project xmlns="http://maven.apache.org/POM/4.0.0" xmlns:xsi="http://www.w3.org/2001/XMLSchema-instance" xsi:schemaLocation="http://maven.apache.org/POM/4.0.0 http://maven.apache.org/xsd/maven-4.0.0.xsd">
  <modelVersion>4.0.0</modelVersion>

  <name>Apache Jena</name>
  <groupId>org.apache.jena</groupId>
  <artifactId>jena</artifactId>
  <packaging>pom</packaging>
  <url>http://jena.apache.org/</url>
  <version>3.11.0-SNAPSHOT</version>

  <parent>
    <groupId>org.apache</groupId>
    <artifactId>apache</artifactId>
    <version>21</version>
  </parent>

  <licenses>
    <license>
      <name>The Apache Software License, Version 2.0</name>
      <url>http://www.apache.org/licenses/LICENSE-2.0.txt</url>
    </license>
  </licenses>

  <organization>
    <name>The Apache Software Foundation</name>
    <url>http://www.apache.org/</url>
  </organization>

  <scm>
    <connection>scm:git:https://gitbox.apache.org/repos/asf/jena.git</connection>
    <developerConnection>scm:git:https://gitbox.apache.org/repos/asf/jena.git</developerConnection>
    <url>https://gitbox.apache.org/repos/asf/jena.git</url>
    <tag>HEAD</tag>
  </scm>

   <properties>
    <ver.slf4j>1.7.26</ver.slf4j>
    <ver.log4j>1.2.17</ver.log4j>
    <ver.junit>4.12</ver.junit>
    <ver.libthrift>0.12.0</ver.libthrift>

    <!-- jsonld-java depends on depends on Jackson core
<<<<<<< HEAD
         artifacts so the versions must align. Consult jsonld-java's
         POM for the correct dependency versions
=======
         and Jackson databind. databind has had a few CVEs 
         so we exclude from jsonldjava and select the version
         ourselves.
         When upgrading jsonld, consult jsonld-java's  
         POM for the correct dependency versions
         and use that or later.
>>>>>>> 48b30ea8
    -->
    <ver.jsonldjava>0.12.3</ver.jsonldjava>
    <ver.jackson>2.9.8</ver.jackson>

    <ver.commonsio>2.6</ver.commonsio>
    <ver.commonscli>1.4</ver.commonscli>
    <ver.commonslang3>3.4</ver.commonslang3>
    <ver.commonscsv>1.5</ver.commonscsv>
    <ver.commons-codec>1.11</ver.commons-codec>
    <ver.commons-compress>1.18</ver.commons-compress>

    <ver.dexxcollection>0.7</ver.dexxcollection>

    <ver.httpclient>4.5.5</ver.httpclient>
    <ver.httpcore>4.4.9</ver.httpcore>
    <!-- Normally, these are the same as the above
         In the case of 4.2.6, there isn't a httpcore-osgi.
    -->
    <ver.httpcore-osgi>${ver.httpcore}</ver.httpcore-osgi>
    <ver.httpclient-osgi>${ver.httpclient}</ver.httpclient-osgi>

    <ver.lucene>7.4.0</ver.lucene>

    <ver.elasticsearch>6.4.2</ver.elasticsearch>
    <!-- make sure that the plugin version is compatible with the elasticsearch version -->
    <ver.elasticsearch.maven.plugin>6.8</ver.elasticsearch.maven.plugin>
    <!-- elasticsearch uses this by reflection -->
    <ver.log4j2>2.7</ver.log4j2>

    <ver.spatial4j>0.6</ver.spatial4j>

    <ver.mockito>1.9.5</ver.mockito>
    <ver.awaitility>3.1.0</ver.awaitility>
    <ver.micrometer>1.1.3</ver.micrometer>

    <jdk.version>1.8</jdk.version>
    <targetJdk>${jdk.version}</targetJdk>

    <project.build.sourceEncoding>UTF-8</project.build.sourceEncoding>
    <maven.build.timestamp.format>yyyy-MM-dd'T'HH:mm:ssZ</maven.build.timestamp.format>
    <ver.contract.tests>0.2.0</ver.contract.tests>
  </properties>

  <issueManagement>
    <system>JIRA</system>
    <url>http://issues.apache.org/jira/browse/JENA</url>
  </issueManagement>

  <mailingLists>
    <mailingList>
      <name>Jena Users Mailing List</name>
      <post>users@jena.apache.org</post>
      <subscribe>users-subscribe@jena.apache.org</subscribe>
      <unsubscribe>users-unsubscribe@jena.apache.org</unsubscribe>
      <archive>https://lists.apache.org/list.html?users@jena.apache.org</archive>
      <otherArchives>
        <otherArchive>http://mail-archives.apache.org/mod_mbox/jena-users/</otherArchive>
        <otherArchive>http://www.mail-archive.com/users@jena.apache.org/</otherArchive>
        <otherArchive>http://markmail.org/search/?q=list%3Aorg.apache.jena.users</otherArchive>
      </otherArchives>
    </mailingList>
    <mailingList>
      <name>Jena Developers Mailing List</name>
      <post>dev@jena.apache.org</post>
      <subscribe>dev-subscribe@jena.apache.org</subscribe>
      <unsubscribe>dev-unsubscribe@jena.apache.org</unsubscribe>
      <archive>https://lists.apache.org/list.html?dev@jena.apache.org</archive>
      <otherArchives>
        <otherArchive>http://lists.apache.org/mod_mbox/jena-dev/</otherArchive>
        <otherArchive>http://www.mail-archive.com/dev@jena.apache.org/</otherArchive>
        <otherArchive>http://markmail.org/search/?q=list%3Aorg.apache.jena.dev</otherArchive>
      </otherArchives>
    </mailingList>
    <mailingList>
      <name>Jena Commits</name>
      <post>commits@jena.apache.org</post>
      <subscribe>commits-subscribe@jena.apache.org</subscribe>
      <unsubscribe>commits-unsubscribe@jena.apache.org</unsubscribe>
      <archive>https://lists.apache.org/list.html?commits@jena.apache.org</archive>
      <otherArchives>
        <otherArchive>http://mail-archives.apache.org/mod_mbox/jena-commits/</otherArchive>
      </otherArchives>
    </mailingList>
  </mailingLists>

  <profiles>
    <profile>
      <!--
          This is the dev profile, typically used locally with
          "mvn clean install -Pdev".
          It builds the modules shipped in apache-jena binaries
          but does not build these binaries.
          This profile does not build javadoc.
      -->
      <id>dev</id>
      <modules>
        <module>jena-shaded-guava</module>
        <module>jena-iri</module>
        <module>jena-base</module>

        <module>jena-core</module>
        <module>jena-arq</module>
        <module>jena-rdfconnection</module>
        <module>jena-tdb</module>
        <module>jena-db</module>
        <module>apache-jena-libs</module>

        <module>jena-text</module>
        <!-- <module>jena-text-es</module>        -->
        <module>jena-spatial</module>

        <module>jena-cmds</module>
        <module>jena-fuseki2</module>

        <module>jena-integration-tests</module>

        <!-- Binary distribution -->
        <!-- <module>apache-jena</module>         -->

      </modules>

      <build>
        <plugins>
          <!-- For -Pdev :: don't create javadoc. -->
          <plugin>
            <groupId>org.apache.maven.plugins</groupId>
            <artifactId>maven-javadoc-plugin</artifactId>
            <configuration>
              <skip>true</skip>
            </configuration>
          </plugin>
        </plugins>
      </build>

    </profile>

    <profile>
      <!--
          This is the complete profile, it builds everything including slow
          building modules and the distribution packages.
      -->
      <id>complete</id>
      <activation>
        <activeByDefault>true</activeByDefault>
        <property>
          <name>profile.complete</name>
          <value>true</value>
        </property>
      </activation>
      <modules>
        <!-- Basic modules -->
        <module>jena-shaded-guava</module>
        <module>jena-iri</module>
        <module>jena-base</module>

        <!-- Main modules -->
        <module>jena-core</module>
        <module>jena-arq</module>
        <module>jena-rdfconnection</module>
        <module>jena-tdb</module>
        <module>jena-db</module>
        <module>apache-jena-libs</module>

        <module>jena-text</module>
        <module>jena-text-es</module>
        <module>jena-spatial</module>

        <module>jena-cmds</module>
        <module>jena-fuseki2</module>

        <!--
            Tests of artifacts that require additional
            modules built later in the build process.
            For example, use Fuseki as a test server to
            test remote client APIs.
        -->
        <module>jena-integration-tests</module>

        <!-- Binary distribution -->
        <module>apache-jena</module>

        <!-- Old modules -->
        <!-- Retired: <module>jena-fuseki1</module> -->
        <!-- Retired: <module>jena-csv</module> -->
        <module>jena-sdb</module>
        <!-- apache-19 breaks this
          <module>jena-maven-tools</module>
        -->

        <!-- Other -->
        <module>jena-permissions</module>
        <module>jena-extras</module>

        <!-- Slow building modules -->
        <module>jena-jdbc</module>
        <!--  Fails when building with Java9 JDK because it requires
             system jar jdk.tools which is not available in Java9 onwards
        -->
        <module>jena-elephas</module>
        <module>apache-jena-osgi</module>
      </modules>
    </profile>
  </profiles>

  <dependencyManagement>
    <dependencies>
      <dependency>
        <groupId>junit</groupId>
        <artifactId>junit</artifactId>
        <version>${ver.junit}</version>
        <scope>test</scope>
      </dependency>

      <dependency>
        <groupId>org.apache.httpcomponents</groupId>
        <artifactId>httpclient-cache</artifactId>
        <version>${ver.httpclient}</version>
        <exclusions>
          <!-- Replace with slf4j adapter -->
          <exclusion>
            <groupId>commons-logging</groupId>
            <artifactId>commons-logging</artifactId>
          </exclusion>
        </exclusions>
      </dependency>

      <dependency>
        <groupId>org.apache.httpcomponents</groupId>
        <artifactId>httpclient</artifactId>
        <version>${ver.httpclient}</version>
        <exclusions>
          <!-- Replace with slf4j adapter -->
          <exclusion>
            <groupId>commons-logging</groupId>
            <artifactId>commons-logging</artifactId>
          </exclusion>
        </exclusions>
      </dependency>

      <dependency>
        <groupId>commons-codec</groupId>
        <artifactId>commons-codec</artifactId>
        <version>${ver.commons-codec}</version>
      </dependency>

      <dependency>
        <groupId>commons-io</groupId>
        <artifactId>commons-io</artifactId>
        <version>${ver.commonsio}</version>
      </dependency>

      <dependency>
        <groupId>org.apache.commons</groupId>
        <artifactId>commons-compress</artifactId>
        <version>${ver.commons-compress}</version>
      </dependency>

      <dependency>
        <groupId>com.fasterxml.jackson.core</groupId>
        <artifactId>jackson-core</artifactId>
        <version>${ver.jackson}</version>
      </dependency>
      <dependency>
        <groupId>com.fasterxml.jackson.core</groupId>
        <artifactId>jackson-databind</artifactId>
        <version>${ver.jackson}</version>
      </dependency>

      <dependency>
        <groupId>org.apache.thrift</groupId>
        <artifactId>libthrift</artifactId>
        <version>${ver.libthrift}</version>
        <exclusions>
          <!-- Use whatever version Jena is using -->
          <exclusion>
            <groupId>org.apache.httpcomponents</groupId>
            <artifactId>httpcore</artifactId>
          </exclusion>
          <exclusion>
            <groupId>org.apache.commons</groupId>
            <artifactId>commons-lang3</artifactId>
          </exclusion>
        </exclusions>
      </dependency>

      <dependency>
        <groupId>org.apache.commons</groupId>
        <artifactId>commons-csv</artifactId>
        <version>${ver.commonscsv}</version>
      </dependency>

      <dependency>
        <groupId>org.apache.commons</groupId>
        <artifactId>commons-lang3</artifactId>
        <version>${ver.commonslang3}</version>
      </dependency>

      <dependency>
        <groupId>commons-fileupload</groupId>
        <artifactId>commons-fileupload</artifactId>
        <version>1.4</version>
      </dependency>

      <dependency>
        <groupId>org.apache.commons</groupId>
        <artifactId>commons-collections4</artifactId>
        <version>4.1</version>
      </dependency>

      <!-- supports persistent data structures -->
      <dependency>
        <groupId>com.github.andrewoma.dexx</groupId>
        <artifactId>collection</artifactId>
        <version>${ver.dexxcollection}</version>
      </dependency>

      <dependency>
        <groupId>com.github.jsonld-java</groupId>
        <artifactId>jsonld-java</artifactId>
        <version>${ver.jsonldjava}</version>
        <exclusions>

          <exclusion>
            <groupId>com.fasterxml.jackson.core</groupId>
            <artifactId>jackson-core</artifactId>
          </exclusion>
          <exclusion>
            <groupId>com.fasterxml.jackson.core</groupId>
            <artifactId>jackson-databind</artifactId>
          </exclusion>

          <exclusion>
            <groupId>commons-logging</groupId>
            <artifactId>commons-logging</artifactId>
          </exclusion>
          <!-- Exclude so we use our choice of versions -->
          <exclusion>
            <groupId>org.apache.httpcomponents</groupId>
            <artifactId>httpclient-cache</artifactId>
          </exclusion>
          <exclusion>
            <groupId>org.apache.httpcomponents</groupId>
            <artifactId>httpclient</artifactId>
          </exclusion>
          <exclusion>
            <groupId>org.apache.httpcomponents</groupId>
            <artifactId>httpclient-osgi</artifactId>
          </exclusion>
          <exclusion>
            <groupId>org.apache.httpcomponents</groupId>
            <artifactId>httpcore-osgi</artifactId>
          </exclusion>
          <exclusion>
            <groupId>org.slf4j</groupId>
            <artifactId>slf4j-api</artifactId>
          </exclusion>
        </exclusions>
      </dependency>

      <!-- Lucene dependencies -->
      <dependency>
        <groupId>org.apache.lucene</groupId>
        <artifactId>lucene-core</artifactId>
        <version>${ver.lucene}</version>
        <type>jar</type>
      </dependency>

      <dependency>
        <groupId>org.apache.lucene</groupId>
        <artifactId>lucene-analyzers-common</artifactId>
        <version>${ver.lucene}</version>
      </dependency>

      <dependency>
        <groupId>org.apache.lucene</groupId>
        <artifactId>lucene-queryparser</artifactId>
        <version>${ver.lucene}</version>
      </dependency>

      <dependency>
        <groupId>org.apache.lucene</groupId>
        <artifactId>lucene-highlighter</artifactId>
        <version>${ver.lucene}</version>
      </dependency>

      <!-- For jena-spatial -->
      <dependency>
        <groupId>org.apache.lucene</groupId>
        <artifactId>lucene-spatial</artifactId>
        <version>${ver.lucene}</version>
      </dependency>

      <dependency>
        <groupId>org.apache.lucene</groupId>
        <artifactId>lucene-spatial-extras</artifactId>
        <version>${ver.lucene}</version>
      </dependency>

      <dependency>
        <groupId>org.locationtech.spatial4j</groupId>
        <artifactId>spatial4j</artifactId>
        <version>${ver.spatial4j}</version>
      </dependency>

      <!-- Elasticsearch dependencies -->

      <dependency>
        <groupId>org.elasticsearch.client</groupId>
        <artifactId>transport</artifactId>
        <version>${ver.elasticsearch}</version>
      </dependency>

      <!-- Elasticsearch Server
      <dependency>
        <groupId>org.elasticsearch</groupId>
        <artifactId>elasticsearch</artifactId>
        <version>${ver.elasticsearch}</version>
      </dependency>
      -->

      <dependency>
        <groupId>org.apache.logging.log4j</groupId>
        <artifactId>log4j-api</artifactId>
        <version>${ver.log4j2}</version>
      </dependency>

      <!-- Intercept direct use of log4j2 -->
      <dependency>
        <groupId>org.apache.logging.log4j</groupId>
        <artifactId>log4j-to-slf4j</artifactId>
        <version>${ver.log4j2}</version>
      </dependency>

      <!-- Logging -->
      <dependency>
        <groupId>org.slf4j</groupId>
        <artifactId>slf4j-api</artifactId>
        <version>${ver.slf4j}</version>
      </dependency>

      <dependency>
        <groupId>org.slf4j</groupId>
        <artifactId>slf4j-log4j12</artifactId>
        <version>${ver.slf4j}</version>
      </dependency>

      <dependency>
        <groupId>org.slf4j</groupId>
        <artifactId>slf4j-jdk14</artifactId>
        <version>${ver.slf4j}</version>
      </dependency>

      <dependency>
        <groupId>log4j</groupId>
        <artifactId>log4j</artifactId>
        <version>${ver.log4j}</version>
      </dependency>

      <!-- And intercept any uses of Jakarta Commons Logging
           e.g. Apache Common HTTP client.
      -->

      <dependency>
        <groupId>org.slf4j</groupId>
        <artifactId>jcl-over-slf4j</artifactId>
        <version>${ver.slf4j}</version>
      </dependency>

      <dependency>
        <groupId>commons-cli</groupId>
        <artifactId>commons-cli</artifactId>
        <version>${ver.commonscli}</version>
      </dependency>

      <dependency>
        <groupId>org.xenei</groupId>
        <artifactId>junit-contracts</artifactId>
        <version>${ver.contract.tests}</version>
        <scope>test</scope>
        <exclusions>
          <exclusion>
            <artifactId>commons-cli</artifactId>
            <groupId>commons-cli</groupId>
          </exclusion>
        </exclusions>
      </dependency>

      <dependency>
        <groupId>org.xenei</groupId>
        <artifactId>contract-test-maven-plugin</artifactId>
        <version>${ver.contract.tests}</version>
        <scope>test</scope>
      </dependency>

      <dependency>
        <groupId>org.mockito</groupId>
        <artifactId>mockito-all</artifactId>
        <version>${ver.mockito}</version>
        <scope>test</scope>
      </dependency>

      <dependency>
        <groupId>org.awaitility</groupId>
        <artifactId>awaitility</artifactId>
        <version>${ver.awaitility}</version>
      </dependency>

      <dependency>
        <groupId>io.micrometer</groupId>
        <artifactId>micrometer-core</artifactId>
        <version>${ver.micrometer}</version>
      </dependency>
    </dependencies>

  </dependencyManagement>

  <dependencies>

    <dependency>
      <groupId>junit</groupId>
      <artifactId>junit</artifactId>
      <scope>test</scope>
    </dependency>

    <dependency>
      <groupId>org.slf4j</groupId>
      <artifactId>slf4j-api</artifactId>
    </dependency>

    <dependency>
      <groupId>org.slf4j</groupId>
      <artifactId>slf4j-log4j12</artifactId>
      <!-- <optional>true</optional> -->
      <scope>test</scope>
    </dependency>

    <dependency>
      <groupId>log4j</groupId>
      <artifactId>log4j</artifactId>
      <!-- <optional>true</optional> -->
      <scope>test</scope>
    </dependency>

  </dependencies>

  <build>
    <!-- Run the enforcer plugin automatically at compile time -->
    <plugins>
      <plugin>
        <groupId>org.apache.maven.plugins</groupId>
        <artifactId>maven-enforcer-plugin</artifactId>
        <executions>
          <execution>
            <id>enforce</id>
            <goals>
              <goal>enforce</goal>
            </goals>
            <configuration combine.self="override">
              <rules>
                <dependencyConvergence />
                <requireJavaVersion>
                  <version>1.8.0</version>
                </requireJavaVersion>
                <requirePluginVersions>
                  <message>Best practice is to always define plugin versions!</message>
                  <banLatest>true</banLatest>
                  <banRelease>true</banRelease>
                </requirePluginVersions>
                <requireReleaseDeps>
                  <message>No SNAPSHOT dependencies are allowed!</message>
                  <onlyWhenRelease>true</onlyWhenRelease>
                </requireReleaseDeps>
                <requireMavenVersion>
                  <version>3.5.0</version>
                </requireMavenVersion>
              </rules>
              <fail>true</fail>
              <failFast>false</failFast>
            </configuration>
          </execution>
        </executions>
      </plugin>

      <!-- Run the RAT Plugin -->
      <plugin>
        <groupId>org.apache.rat</groupId>
        <artifactId>apache-rat-plugin</artifactId>
        <version>0.12</version>
        <executions>
          <execution>
            <id>rat-checks</id>
            <phase>validate</phase>
            <goals>
              <goal>check</goal>
            </goals>
          </execution>
        </executions>
        <configuration>
          <excludeSubProjects>true</excludeSubProjects>
          <excludes>
            <exclude>**/hs_err_pid*.log</exclude>
            <exclude>**/.project</exclude>
            <exclude>**/.settings/**</exclude>
            <exclude>**/.classpath</exclude>
            <exclude>**/README.*</exclude>
            <exclude>**/META-INF/services/*</exclude>
            <!--
                jena-core exclusions
            -->
            <exclude>**/src-examples/data/*</exclude>
            
            <!--
                jena-fuseki exclusions
            -->
            <exclude>**/dist/ABOUT</exclude>
            <exclude>**/SEE_FUSEKI2</exclude>
            <!-- 
                 Need to exclude JS and CSS since much of it comes from other Apache licensed projects 
                 e.g. Bootstrap, Qonsole
                 
            -->
            <exclude>**/src/main/webapp/css/*</exclude>
            <exclude>**/src/main/webapp/fonts/*</exclude>
            <exclude>**/src/main/webapp/js/**/*</exclude>
            
            <!-- General exclusions -->
            <!-- 
                 Vocabularies are often just local copies of vocabularies
                 published by others
            -->
            <exclude>**/vocabularies/*</exclude>
            <exclude>**/Vocabularies/*</exclude>

            <!--
                Javadoc add-ons files are required to be simple and our javadoc configuration
                will ensure appropriate license and copyright statements are inserted
                into generated documentation anyway so no need to put license statements in these
                files
            -->
            <exclude>**/src/main/**/*.html</exclude>
            <exclude>**/src/**/package-info.java</exclude>
            
            <exclude>**/DEPENDENCIES</exclude>
            
            <!--
                Text and Markdown files are typically used only for documentation purposes
                and license declarations are usually spurious in these files since often they
                will refer to the LICENSE/NOTICE for users to find the actual licenses
            -->
            <exclude>**/*.txt</exclude>
            <exclude>**/*.md</exclude>
            
            <!--
                META-INF services files can include comments but a license header would be
                unecessarily clutter so we exclude these
            -->
            <exclude>**/META-INF/services/*</exclude>
            
            <!--
                Jena historically has large numbers of small test file
                with no license headers.  Such small files are not required 
                to have headers. 

                In addition, there are files with different Licenses
                (e.g. W3C Software Licence, W3C Test Suite License) as
                noted in the code tree.
            -->
            <exclude>**/src/test/resources/**/*</exclude>
            <exclude>**/testing/**/*</exclude>

            <exclude>**/log4j.properties</exclude>
            <exclude>**/log4j-testing.properties</exclude>
            <exclude>**/derby.log</exclude>
            <exclude>**/DB/**/*</exclude>
            <!-- TDB config files JSON - no comments allowed -->
            <exclude>**/tdb*.cfg</exclude>
            <!-- Fuseki2 server "run" area -->
            <exclude>**/run/**/*</exclude>
            <!-- Cached classpath for commands - autogenerated -->
            <exclude>**/*.classpath</exclude>
            <!-- Cached recommenders by Eclipse  - autogenerated -->
            <exclude>**/*.recommenders/**/*</exclude>

            <!-- Exclude anything created during the build (plugin generated files) ->-->
            <exclude>**/target/**/*</exclude>
            <!-- MSHADE-124 -->
            <exclude>**/dependency-reduced-pom.xml</exclude>
            <exclude>.travis.yml</exclude>
            <exclude>jena-examples/**</exclude>
          </excludes>
        </configuration>
      </plugin>
      <plugin>
        <groupId>org.apache.felix</groupId>
        <artifactId>maven-bundle-plugin</artifactId>
        <extensions>true</extensions>
      </plugin>
    </plugins>

    <!-- Plugin version list: http://maven.apache.org/plugins/index.html -->
    <pluginManagement>
      <plugins>

        <plugin>
          <groupId>org.apache.maven.plugins</groupId>
          <artifactId>maven-assembly-plugin</artifactId>
          <version>3.1.0</version>
        </plugin>

        <plugin>
          <groupId>org.apache.maven.plugins</groupId>
          <artifactId>maven-compiler-plugin</artifactId>
          <version>3.8.0</version>
          <configuration>
            <showDeprecation>false</showDeprecation>
            <encoding>UTF-8</encoding>
            <debug>true</debug>
            <debuglevel>source,lines,vars</debuglevel>
            <optimize>true</optimize>
            <source>${jdk.version}</source>
            <target>${jdk.version}</target>
          </configuration>
        </plugin>

        <plugin>
          <groupId>org.apache.maven.plugins</groupId>
          <artifactId>maven-surefire-plugin</artifactId>
          <version>2.22.1</version>
          <!-- 
               Bug: SUREFIRE-1588
               https://bugs.debian.org/cgi-bin/bugreport.cgi?bug=911925
          -->
          <configuration>
            <useSystemClassLoader>false</useSystemClassLoader>
          </configuration>
        </plugin>

        <plugin>
          <groupId>org.apache.maven.plugins</groupId>
          <artifactId>maven-jar-plugin</artifactId>
        </plugin>

        <plugin>
          <groupId>org.apache.maven.plugins</groupId>
          <artifactId>maven-source-plugin</artifactId>
          <executions>
            <execution>
              <id>attach-sources</id>
              <goals>
                <goal>jar-no-fork</goal>
              </goals>
            </execution>
            <!-- Only needed in some jars <execution> <id>attach-sources-test</id> 
                 <goals> <goal>test-jar-no-fork</goal> </goals> </execution> -->
          </executions>
        </plugin>

        <plugin>
          <groupId>org.apache.maven.plugins</groupId>
          <artifactId>maven-javadoc-plugin</artifactId>
          <version>3.0.1</version>
          <executions>
            <execution>
              <id>attach-javadocs</id>
              <goals>
                <goal>jar</goal>
              </goals>
            </execution>
          </executions>
          <configuration>
            <!-- Java 10
                 <additionalOptions>-html5</additionalOptions>
            -->
            <quiet>true</quiet>
            <doclint>none</doclint>
            <!-- To allow the build to keep going despite javadoc problems:
                 <failOnError>false</failOnError>
            -->
            <version>true</version>
            <show>public</show>
            <encoding>UTF-8</encoding>
            <windowtitle>${project.name} ${project.version}</windowtitle>
            <doctitle>${project.name} ${project.version}</doctitle>
            <bottom>Licensed under the Apache License, Version 2.0</bottom>
            <links>
              <link>http://jena.apache.org/documentation/javadoc/jena/</link>
              <link>http://jena.apache.org/documentation/javadoc/arq/</link>
              <link>http://jena.apache.org/documentation/javadoc/tdb/</link>
              <link>http://jena.apache.org/documentation/javadoc/text/</link>
              <link>http://jena.apache.org/documentation/javadoc/rdfconnection/</link>
              <link>http://jena.apache.org/documentation/javadoc/fuseki2/</link>
              <link>http://jena.apache.org/documentation/javadoc/permissions/</link>
              <link>http://jena.apache.org/documentation/javadoc/jdbc/</link>
            </links>
          </configuration>
        </plugin>

        <plugin>
          <groupId>org.apache.maven.plugins</groupId>
          <artifactId>maven-resources-plugin</artifactId>
          <configuration>
            <encoding>UTF-8</encoding>
          </configuration>
        </plugin>

        <!-- Temp fix for remote-resources while waiting for remote-resources >1.5
             1.6 should fix this - SNAPSHOT already does.
        -->
        <plugin>
          <groupId>org.apache.maven.plugins</groupId>
          <artifactId>maven-remote-resources-plugin</artifactId>
          <version>1.5</version>
          <dependencies>
            <dependency>
              <groupId>org.apache.maven.shared</groupId>
              <artifactId>maven-filtering</artifactId>
              <version>1.2</version>
            </dependency>
          </dependencies>
        </plugin>

        <plugin>
          <groupId>org.apache.maven.plugins</groupId>
          <artifactId>maven-dependency-plugin</artifactId>
          <configuration>
            <overWriteReleases>false</overWriteReleases>
            <overWriteIfNewer>true</overWriteIfNewer>
          </configuration>
        </plugin>

        <plugin>
          <groupId>org.apache.maven.plugins</groupId>
          <artifactId>maven-enforcer-plugin</artifactId>
          <version>3.0.0-M1</version>
          <executions>
            <execution>
              <id>enforce</id>
              <goals>
                <goal>enforce</goal>
              </goals>
            </execution>
          </executions>
          <configuration>
            <rules>
              <requirePluginVersions>
                <message>Best practice is to always define plugin versions!</message>
                <banLatest>true</banLatest>
                <banRelease>true</banRelease>
              </requirePluginVersions>
              <requireReleaseDeps>
                <message>No SNAPSHOT dependencies are allowed!</message>
                <onlyWhenRelease>true</onlyWhenRelease>
              </requireReleaseDeps>
              <DependencyConvergence />
            </rules>
            <fail>true</fail>
          </configuration>
        </plugin>

        <plugin>
          <groupId>org.apache.felix</groupId>
          <artifactId>maven-bundle-plugin</artifactId>
          <version>2.5.3</version>
          <extensions>true</extensions>
        </plugin>

        <plugin>
          <groupId>org.apache.maven.plugins</groupId>
          <artifactId>maven-shade-plugin</artifactId>
          <version>3.2.0</version>
        </plugin>

        <plugin>
          <groupId>org.apache.maven.plugins</groupId>
          <artifactId>maven-war-plugin</artifactId>
          <version>3.2.0</version>
        </plugin>

        <!--
            Avoid the warnings and errors from m2e.
            This plugin's configuration is used to store Eclipse m2e settings only. 
            It has no influence on the Maven build itself.
        -->
        <plugin>
          <groupId>org.eclipse.m2e</groupId>
          <artifactId>lifecycle-mapping</artifactId>
          <version>1.0.0</version>
          <configuration>
            <lifecycleMappingMetadata>
              <pluginExecutions>
                <pluginExecution>
                  <!-- 
                       Warning:
                       "maven-remote-resources-plugin (goal "process") is ignored by m2e." 
                  -->
                  <pluginExecutionFilter>
                    <groupId>org.apache.maven.plugins</groupId>
                    <artifactId>maven-enforcer-plugin</artifactId>
                    <versionRange>[1.0.0,)</versionRange>
                    <goals>
                      <goal>enforce</goal>
                    </goals>
                  </pluginExecutionFilter>
                  <action>
                    <ignore />
                  </action>
                </pluginExecution>
                <pluginExecution>
                  <!-- 
                       Warning:
                       "maven-enforcer-plugin (goal "enforce") is ignored by m2e." 
                  -->
                  <pluginExecutionFilter>
                    <groupId>org.apache.maven.plugins</groupId>
                    <artifactId>maven-remote-resources-plugin</artifactId>
                    <versionRange>[1.0.0,)</versionRange>
                    <goals>
                      <goal>process</goal>
                    </goals>
                  </pluginExecutionFilter>
                  <action>
                    <ignore />
                  </action>
                </pluginExecution>
                
                <pluginExecution>
                  <!--
                      Error:
                      Plugin execution not covered by lifecycle configuration
                  -->
                  <pluginExecutionFilter>
                    <groupId>org.apache.rat</groupId>
                    <artifactId>apache-rat-plugin</artifactId>
                    <versionRange>[0.11,)</versionRange>
                    <goals>
                      <goal>check</goal>
                    </goals>
                  </pluginExecutionFilter>
                  <action>
                    <ignore />
                  </action>
                </pluginExecution>

                <pluginExecution>
                  <pluginExecutionFilter>
                    <groupId>org.xenei</groupId>
                    <artifactId>contract-test-maven-plugin</artifactId>
                    <versionRange>[0.1.5,)</versionRange>
                    <goals>
                      <goal>contract-test</goal>
                    </goals>
                  </pluginExecutionFilter>
                  <action>
                    <ignore />
                  </action>
                </pluginExecution>
                
              </pluginExecutions>
            </lifecycleMappingMetadata>
          </configuration>
        </plugin>

      </plugins>
    </pluginManagement>
  </build>

  <reporting>
    <!-- <outputDirectory>${project.build.directory}/site</outputDirectory> -->

    <plugins>

      <plugin>
        <groupId>org.apache.maven.plugins</groupId>
        <artifactId>maven-surefire-report-plugin</artifactId>
        <configuration>
          <outputDirectory>${project.basedir}/target/surefire-reports-html</outputDirectory>
        </configuration>
      </plugin>

      <plugin>
        <groupId>org.codehaus.mojo</groupId>
        <artifactId>cobertura-maven-plugin</artifactId>
        <version>2.7</version>
        <configuration>
          <instrumentation>
            <ignores>
              <ignore>org.slf4j.*</ignore>
            </ignores>
          </instrumentation>
        </configuration>
      </plugin>

      <plugin>
        <groupId>org.apache.maven.plugins</groupId>
        <artifactId>maven-checkstyle-plugin</artifactId>
        <version>2.17</version>
      </plugin>

      <plugin>
        <groupId>org.apache.maven.plugins</groupId>
        <artifactId>maven-jxr-plugin</artifactId>
        <version>2.5</version>
      </plugin>

      <plugin>
        <groupId>org.apache.maven.plugins</groupId>
        <artifactId>maven-pmd-plugin</artifactId>
        <version>3.8</version>
        <configuration>
          <linkXref>true</linkXref>
          <sourceEncoding>utf-8</sourceEncoding>
          <minimumTokens>100</minimumTokens>
        </configuration>
      </plugin>

      <plugin>
        <groupId>com.github.spotbugs</groupId>
        <artifactId>spotbugs-maven-plugin</artifactId>
        <version>3.1.1</version>
      </plugin>
    </plugins>
  </reporting>

</project><|MERGE_RESOLUTION|>--- conflicted
+++ resolved
@@ -57,17 +57,12 @@
     <ver.libthrift>0.12.0</ver.libthrift>
 
     <!-- jsonld-java depends on depends on Jackson core
-<<<<<<< HEAD
-         artifacts so the versions must align. Consult jsonld-java's
-         POM for the correct dependency versions
-=======
-         and Jackson databind. databind has had a few CVEs 
+         and Jackson databind. databind has had a few CVEs
          so we exclude from jsonldjava and select the version
          ourselves.
-         When upgrading jsonld, consult jsonld-java's  
+         When upgrading jsonld, consult jsonld-java's
          POM for the correct dependency versions
          and use that or later.
->>>>>>> 48b30ea8
     -->
     <ver.jsonldjava>0.12.3</ver.jsonldjava>
     <ver.jackson>2.9.8</ver.jackson>
@@ -156,7 +151,7 @@
   <profiles>
     <profile>
       <!--
-          This is the dev profile, typically used locally with
+          This is the dev profile, typically used locally with 
           "mvn clean install -Pdev".
           It builds the modules shipped in apache-jena binaries
           but does not build these binaries.
@@ -167,12 +162,12 @@
         <module>jena-shaded-guava</module>
         <module>jena-iri</module>
         <module>jena-base</module>
-
+        
         <module>jena-core</module>
         <module>jena-arq</module>
         <module>jena-rdfconnection</module>
         <module>jena-tdb</module>
-        <module>jena-db</module>
+        <module>jena-db</module> 
         <module>apache-jena-libs</module>
 
         <module>jena-text</module>
@@ -239,13 +234,13 @@
         <module>jena-fuseki2</module>
 
         <!--
-            Tests of artifacts that require additional
+            Tests of artifacts that require additional 
             modules built later in the build process.
             For example, use Fuseki as a test server to
             test remote client APIs.
         -->
         <module>jena-integration-tests</module>
-
+        
         <!-- Binary distribution -->
         <module>apache-jena</module>
 
@@ -263,7 +258,7 @@
 
         <!-- Slow building modules -->
         <module>jena-jdbc</module>
-        <!--  Fails when building with Java9 JDK because it requires
+        <!--  Fails when building with Java9 JDK because it requires 
              system jar jdk.tools which is not available in Java9 onwards
         -->
         <module>jena-elephas</module>
@@ -312,13 +307,13 @@
         <artifactId>commons-codec</artifactId>
         <version>${ver.commons-codec}</version>
       </dependency>
-
+      
       <dependency>
         <groupId>commons-io</groupId>
         <artifactId>commons-io</artifactId>
         <version>${ver.commonsio}</version>
       </dependency>
-
+      
       <dependency>
         <groupId>org.apache.commons</groupId>
         <artifactId>commons-compress</artifactId>
@@ -376,14 +371,14 @@
         <artifactId>commons-collections4</artifactId>
         <version>4.1</version>
       </dependency>
-
+      
       <!-- supports persistent data structures -->
       <dependency>
         <groupId>com.github.andrewoma.dexx</groupId>
         <artifactId>collection</artifactId>
         <version>${ver.dexxcollection}</version>
       </dependency>
-
+      
       <dependency>
         <groupId>com.github.jsonld-java</groupId>
         <artifactId>jsonld-java</artifactId>
@@ -426,7 +421,7 @@
           </exclusion>
         </exclusions>
       </dependency>
-
+      
       <!-- Lucene dependencies -->
       <dependency>
         <groupId>org.apache.lucene</groupId>
@@ -493,7 +488,7 @@
         <artifactId>log4j-api</artifactId>
         <version>${ver.log4j2}</version>
       </dependency>
-
+      
       <!-- Intercept direct use of log4j2 -->
       <dependency>
         <groupId>org.apache.logging.log4j</groupId>
@@ -526,8 +521,8 @@
         <version>${ver.log4j}</version>
       </dependency>
 
-      <!-- And intercept any uses of Jakarta Commons Logging
-           e.g. Apache Common HTTP client.
+      <!-- And intercept any uses of Jakarta Commons Logging 
+           e.g. Apache Common HTTP client. 
       -->
 
       <dependency>
@@ -554,7 +549,7 @@
           </exclusion>
         </exclusions>
       </dependency>
-
+      
       <dependency>
         <groupId>org.xenei</groupId>
         <artifactId>contract-test-maven-plugin</artifactId>
@@ -568,7 +563,7 @@
         <version>${ver.mockito}</version>
         <scope>test</scope>
       </dependency>
-
+      
       <dependency>
         <groupId>org.awaitility</groupId>
         <artifactId>awaitility</artifactId>
