<?xml version="1.0" encoding="UTF-8"?>
<!--
   Licensed to the Apache Software Foundation (ASF) under one or more
   contributor license agreements.  See the NOTICE file distributed with
   this work for additional information regarding copyright ownership.
   The ASF licenses this file to You under the Apache License, Version 2.0
   (the "License"); you may not use this file except in compliance with
   the License.  You may obtain a copy of the License at

       http://www.apache.org/licenses/LICENSE-2.0

   Unless required by applicable law or agreed to in writing, software
   distributed under the License is distributed on an "AS IS" BASIS,
   WITHOUT WARRANTIES OR CONDITIONS OF ANY KIND, either express or implied.
   See the License for the specific language governing permissions and
   limitations under the License.
-->
<project xmlns="http://maven.apache.org/POM/4.0.0" xmlns:xsi="http://www.w3.org/2001/XMLSchema-instance" xsi:schemaLocation="http://maven.apache.org/POM/4.0.0 http://maven.apache.org/xsd/maven-4.0.0.xsd">
  <modelVersion>4.0.0</modelVersion>

  <name>Apache Jena</name>
  <groupId>org.apache.jena</groupId>
  <artifactId>jena</artifactId>
  <packaging>pom</packaging>
  <url>http://jena.apache.org/</url>
  <version>2.12.2-SNAPSHOT</version>

  <!-- Needed for -Papache-release -->
  <parent>
    <groupId>org.apache</groupId>
    <artifactId>apache</artifactId>
    <version>13</version>
    <relativePath />
  </parent>

  <licenses>
    <license>
      <name>The Apache Software License, Version 2.0</name>
      <url>http://www.apache.org/licenses/LICENSE-2.0.txt</url>
    </license>
  </licenses>

  <organization>
    <name>The Apache Software Foundation</name>
    <url>http://www.apache.org/</url>
  </organization>

  <scm>
    <connection>scm:git:https://git-wip-us.apache.org/repos/asf/jena.git</connection>
    <developerConnection>scm:git:https://git-wip-us.apache.org/repos/asf/jena.git</developerConnection>
    <url>https://git-wip-us.apache.org/repos/asf/jena.git</url>
    <tag>HEAD</tag>
  </scm>

  <profiles>
    <profile>
      <!--
        This is the dev profile, tyopically used locally with "mvn clean install".
        It only builds the common modules and
        does not build SDB nor the slow-to-test JDBC module.
      -->
      <id>dev</id>
      <modules>
        <module>jena-parent</module>
        <!-- <module>jena-iri</module> -->
        <module>jena-core</module>
        <module>jena-arq</module>
        <module>jena-tdb</module>
        <module>jena-text</module>
        <module>jena-spatial</module>
        <module>jena-csv</module>

        <!-- Slow to build - exclude from dev build -->
        <!-- <module>jena-sdb</module>            -->

        <module>jena-fuseki</module>
        <!--<module>jena-fuseki2</module>-->
        <module>jena-security</module>
        <!-- Slow to build - exclude from dev build -->
        <!-- <module>jena-jdbc</module>           -->
        <!-- <module>jena-maven-tools</module>    -->
        <!-- <module>apache-jena-libs</module>    -->
        <!-- <module>apache-jena</module>         -->
<<<<<<< HEAD
        <!-- <module>jena-hadoop-rdf</module> -->
=======
        <module>jena-extras</module>
>>>>>>> 6252aced
      </modules>
    </profile>

    <profile>
      <!--
        This is the complete profile, it builds everything including slow
        building modules and the distribution packages.
      -->
      <id>complete</id>
      <activation>
        <activeByDefault>true</activeByDefault>
        <property>
          <name>profile.complete</name>
          <value>true</value>
        </property>
      </activation>
      <modules>
        <module>jena-parent</module>
        <module>jena-iri</module>
        <module>jena-core</module>

        <module>jena-arq</module>
        <module>jena-tdb</module>

        <module>jena-text</module>
        <module>jena-spatial</module>
        <module>jena-csv</module>

        <module>jena-sdb</module>

        <module>jena-fuseki</module>
        <module>jena-fuseki2</module>
        <module>jena-security</module>

        <module>jena-jdbc</module>
        <module>jena-maven-tools</module>
        
        <module>jena-hadoop-rdf</module>

        <module>apache-jena-libs</module>
        <module>apache-jena</module>
        <module>jena-extras</module>
      </modules>
    </profile>
  </profiles>

  <mailingLists>
    <mailingList>
      <name>Jena Users Mailing List</name>
      <post>users@jena.apache.org</post>
      <subscribe>users-subscribe@jena.apache.org</subscribe>
      <unsubscribe>users-unsubscribe@jena.apache.org</unsubscribe>
      <archive>http://mail-archives.apache.org/mod_mbox/jena-users/</archive>
      <otherArchives>
        <otherArchive>http://www.mail-archive.com/users@jena.apache.org/</otherArchive>
        <otherArchive>http://markmail.org/search/?q=list%3Aorg.apache.jena.users</otherArchive>
      </otherArchives>
    </mailingList>
    <mailingList>
      <name>Jena Developers Mailing List</name>
      <post>dev@jena.apache.org</post>
      <subscribe>dev-subscribe@jena.apache.org</subscribe>
      <unsubscribe>dev-unsubscribe@jena.apache.org</unsubscribe>
      <archive>http://mail-archives.apache.org/mod_mbox/jena-dev/</archive>
      <otherArchives>
        <otherArchive>http://www.mail-archive.com/dev@jena.apache.org/</otherArchive>
        <otherArchive>http://markmail.org/search/?q=list%3Aorg.apache.jena.dev</otherArchive>
      </otherArchives>
    </mailingList>
    <mailingList>
      <name>Jena Commits</name>
      <post>commits@jena.apache.org</post>
      <subscribe>commits-subscribe@jena.apache.org</subscribe>
      <unsubscribe>commits-unsubscribe@jena.apache.org</unsubscribe>
      <archive>http://mail-archives.apache.org/mod_mbox/jena-commits/</archive>
    </mailingList>
  </mailingLists>

  <issueManagement>
    <system>JIRA</system>
    <url>http://issues.apache.org/jira/browse/JENA</url>
  </issueManagement>
</project><|MERGE_RESOLUTION|>--- conflicted
+++ resolved
@@ -81,11 +81,8 @@
         <!-- <module>jena-maven-tools</module>    -->
         <!-- <module>apache-jena-libs</module>    -->
         <!-- <module>apache-jena</module>         -->
-<<<<<<< HEAD
         <!-- <module>jena-hadoop-rdf</module> -->
-=======
         <module>jena-extras</module>
->>>>>>> 6252aced
       </modules>
     </profile>
 
