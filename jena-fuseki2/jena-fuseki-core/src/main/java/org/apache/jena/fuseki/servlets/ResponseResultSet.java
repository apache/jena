--- conflicted
+++ resolved
@@ -44,9 +44,6 @@
 import org.apache.jena.fuseki.DEF ;
 import org.apache.jena.fuseki.Fuseki;
 import org.apache.jena.fuseki.FusekiException ;
-import org.apache.jena.fuseki.cache.Cache;
-import org.apache.jena.fuseki.cache.CacheAction;
-import org.apache.jena.fuseki.cache.CacheStore;
 import org.apache.jena.fuseki.conneg.ConNeg ;
 import org.apache.jena.query.QueryCancelledException ;
 import org.apache.jena.query.ResultSet ;
@@ -86,34 +83,18 @@
         ResponseOps.put(shortNamesResultSet, contentOutputThrift, contentTypeResultsThrift) ;
     }
     
-    interface OutputContent {
-        void output(ServletOutputStream out) ;
-        void output(ServletOutputStream out, StringBuilder cacheBuilder) ;
-    }
+    interface OutputContent { void output(ServletOutputStream out) ; }
 
     public static void doResponseResultSet(HttpAction action, Boolean booleanResult)
     {
         doResponseResultSet$(action, null, booleanResult, null, DEF.rsOfferBoolean) ;
     }
 
-    public static void doResponseResultSet(HttpAction action, Boolean booleanResult, CacheAction cacheAction, Cache cache)
-    {
-        doResponseResultSet$(action, null, booleanResult, null, DEF.rsOfferBoolean, cacheAction, cache) ;
-    }
-
     public static void doResponseResultSet(HttpAction action, ResultSet resultSet, Prologue qPrologue)
     {
         doResponseResultSet$(action, resultSet, null, qPrologue, DEF.rsOfferTable) ;
     }
 
-<<<<<<< HEAD
-    public static void doResponseResultSet(HttpAction action, ResultSet resultSet, Prologue qPrologue, CacheAction cacheAction, Cache cache)
-    {
-        doResponseResultSet$(action, resultSet, null, qPrologue, DEF.rsOfferTable, cacheAction, cache) ;
-    }
-    
-=======
->>>>>>> 2bc5e712
     // If we refactor the conneg into a single function, we can split boolean and result set handling. 
     
     // One or the other argument must be null
@@ -180,73 +161,6 @@
             ServletOps.errorBadRequest("Can't determine output serialization: "+serializationType) ;
     }
 
-<<<<<<< HEAD
-    private static void doResponseResultSet$(HttpAction action,
-                                             ResultSet resultSet, Boolean booleanResult,
-                                             Prologue qPrologue,
-                                             AcceptList contentTypeOffer,
-                                             CacheAction cacheAction,
-                                             Cache cache)
-    {
-        HttpServletRequest request = action.request ;
-        HttpServletResponse response = action.response ;
-        long id = action.id ;
-
-        if ( resultSet == null && booleanResult == null )
-        {
-            xlog.warn("doResponseResult: Both result set and boolean result are null") ;
-            throw new FusekiException("Both result set and boolean result are null") ;
-        }
-
-        if ( resultSet != null && booleanResult != null )
-        {
-            xlog.warn("doResponseResult: Both result set and boolean result are set") ;
-            throw new FusekiException("Both result set and boolean result are set") ;
-        }
-
-        String mimeType = null ;
-        MediaType i = ConNeg.chooseContentType(request, contentTypeOffer, DEF.acceptRSXML) ;
-        if ( i != null )
-            mimeType = i.getContentType() ;
-
-        // Override content type
-        // Does &output= override?
-        // Requested output type by the web form or &output= in the request.
-        String outputField = ResponseOps.paramOutput(request, shortNamesResultSet) ;    // Expands short names
-        if ( outputField != null )
-            mimeType = outputField ;
-
-        String serializationType = mimeType ;           // Choose the serializer based on this.
-        String contentType = mimeType ;                 // Set the HTTP respose header to this.
-
-        // Stylesheet - change to application/xml.
-        final String stylesheetURL = ResponseOps.paramStylesheet(request) ;
-        if ( stylesheetURL != null && equal(serializationType,contentTypeResultsXML) )
-            contentType = contentTypeXML ;
-
-        // Force to text/plain?
-        String forceAccept = ResponseOps.paramForceAccept(request) ;
-        if ( forceAccept != null )
-            contentType = contentTypeTextPlain ;
-
-        // Better : dispatch on MediaType
-        if ( equal(serializationType, contentTypeResultsXML) )
-            sparqlXMLOutput(action, contentType, resultSet, stylesheetURL, booleanResult) ;
-        else if ( equal(serializationType, contentTypeResultsJSON) )
-            jsonOutput(action, contentType, resultSet, booleanResult, cacheAction, cache) ;
-        else if ( equal(serializationType, contentTypeTextPlain) )
-            textOutput(action, contentType, resultSet, qPrologue, booleanResult) ;
-        else if ( equal(serializationType, contentTypeTextCSV) )
-            csvOutput(action, contentType, resultSet, booleanResult) ;
-        else if (equal(serializationType, contentTypeTextTSV) )
-            tsvOutput(action, contentType, resultSet, booleanResult) ;
-        else if (equal(serializationType, WebContent.contentTypeResultsThrift) )
-            thriftOutput(action, contentType, resultSet, booleanResult) ;
-        else
-            ServletOps.errorBadRequest("Can't determine output serialization: "+serializationType) ;
-    }
-=======
->>>>>>> 2bc5e712
 
     public static void setHttpResponse(HttpAction action, 
 //                                       HttpServletRequest httpRequest,
@@ -285,10 +199,7 @@
                     ResultSetFormatter.outputAsXML(out, resultSet, stylesheetURL) ;
                 if ( booleanResult != null )
                     ResultSetFormatter.outputAsXML(out, booleanResult.booleanValue(), stylesheetURL) ;
-            }
-            @Override
-            public void output(ServletOutputStream out, StringBuilder cacheBuilder) {}
-            } ;
+            }} ;
             output(action, contentType, null, proc) ;
         }
 
@@ -303,9 +214,6 @@
                 if (  booleanResult != null )
                     ResultSetFormatter.outputAsJSON(out, booleanResult.booleanValue()) ;
             }
-            @Override
-            public void output(ServletOutputStream out, StringBuilder cacheBuilder) {}
-
         } ;
 
         try {
@@ -327,68 +235,6 @@
         } catch (IOException ex) { IO.exception(ex) ; }
     }
 
-<<<<<<< HEAD
-    private static void jsonOutput(HttpAction action, String contentType, final ResultSet resultSet, final Boolean booleanResult, final CacheAction cacheAction, Cache cache)
-    {
-        OutputContent proc = new OutputContent(){
-            @Override
-            public void output(ServletOutputStream out)
-            {
-                if ( resultSet != null )
-                    ResultSetFormatter.outputAsJSON(out, resultSet) ;
-                if (  booleanResult != null )
-                    ResultSetFormatter.outputAsJSON(out, booleanResult.booleanValue()) ;
-            }
-            @Override
-            public void output(ServletOutputStream out, StringBuilder cacheBuilder)
-            {
-                if ( resultSet != null ){
-                    ResultSetFormatter.outputAsJSON(out, resultSet, cacheBuilder) ;
-                }
-                if (  booleanResult != null ) {
-                    ResultSetFormatter.outputAsJSON(out, booleanResult.booleanValue(), cacheBuilder);
-                }
-            }
-        } ;
-
-        try {
-            String callback = ResponseOps.paramCallback(action.request) ;
-            ServletOutputStream out = action.response.getOutputStream() ;
-            CacheStore cacheStore = CacheStore.getInstance();
-
-            if(CacheAction.Type.WRITE_CACHE == cacheAction.type) {
-
-                StringBuilder cacheBuilder = new StringBuilder();
-
-                if (callback != null) {
-                    callback = callback.replace("\r", "");
-                    callback = callback.replace("\n", "");
-                    cacheBuilder.append(callback);
-                    cacheBuilder.append("(");
-                    out.print(callback);
-                    out.println("(");
-                }
-                output(action, contentType, charsetUTF8, proc, cacheBuilder, cacheAction);
-
-                if (callback != null) {
-                    cacheBuilder.append(")");
-                    out.println(")");
-                }
-                log.info("cacheBuilder prepared for storing in cacheStore " + cacheBuilder.toString());
-                cache.initialized();
-                cache.setCacheBuilder(cacheBuilder);
-                cacheStore.doSet(cacheAction.getKey(), cache);
-            }else{
-
-                Cache cacheValue =  (Cache)cacheStore.doGet(cacheAction.getKey());
-                StringBuilder cacheBuilder = cacheValue.getCacheBuilder();
-                output(action, contentType, charsetUTF8, proc, cacheBuilder, cacheAction);
-            }
-        } catch (IOException ex) { IO.exception(ex) ; }
-    }
-
-=======
->>>>>>> 2bc5e712
     private static void textOutput(HttpAction action, String contentType, final ResultSet resultSet, final Prologue qPrologue, final Boolean booleanResult)
     {
         // Text is not streaming.
@@ -401,9 +247,6 @@
                 if (  booleanResult != null )
                     ResultSetFormatter.out(out, booleanResult.booleanValue()) ;
             }
-            @Override
-            public void output(ServletOutputStream out, StringBuilder cacheBuilder) {}
-
         };
 
         output(action, contentType, charsetUTF8, proc) ;
@@ -419,9 +262,6 @@
                 if (  booleanResult != null )
                     ResultSetFormatter.outputAsCSV(out, booleanResult.booleanValue()) ;
             }
-            @Override
-            public void output(ServletOutputStream out, StringBuilder cacheBuilder) {}
-
         } ;
         output(action, contentType, charsetUTF8, proc) ; 
     }
@@ -436,9 +276,6 @@
                 if (  booleanResult != null )
                     ResultSetFormatter.outputAsTSV(out, booleanResult.booleanValue()) ;
             }
-            @Override
-            public void output(ServletOutputStream out, StringBuilder cacheBuilder) {}
-
         } ;
         output(action, contentType, charsetUTF8, proc) ; 
     }
@@ -453,9 +290,6 @@
                 if ( booleanResult != null )
                     xlog.error("Can't write boolen result in thrift") ;
             }
-            @Override
-            public void output(ServletOutputStream out, StringBuilder cacheBuilder) {}
-
         } ;
         output(action, contentType, WebContent.charsetUTF8, proc) ; 
     }
@@ -486,39 +320,4 @@
         // Do not call httpResponse.flushBuffer(); here - Jetty closes the stream if it is a gzip stream
         // then the JSON callback closing details can't be added.
     }
-
-    private static void output(HttpAction action, String contentType, String charset, OutputContent proc, StringBuilder cacheBuilder, CacheAction cacheAction)
-    {
-        try {
-            setHttpResponse(action, contentType, charset) ;
-            action.response.setStatus(HttpSC.OK_200) ;
-            ServletOutputStream out = action.response.getOutputStream() ;
-            try
-            {
-                if(CacheAction.Type.WRITE_CACHE == cacheAction.type) {
-                    proc.output(out,cacheBuilder);
-                    out.flush();
-                }else{
-                    log.info("cacheBuilder in cacheStore "+cacheBuilder);
-                    out.println(cacheBuilder.toString());
-                    out.flush();
-                }
-            } catch (QueryCancelledException ex) {
-                // Bother.  Status code 200 already sent.
-                action.log.info(format("[%d] Query Cancelled - results truncated (but 200 already sent)", action.id)) ;
-                out.println() ;
-                out.println("##  Query cancelled due to timeout during execution   ##") ;
-                out.println("##  ****          Incomplete results           ****   ##") ;
-                out.flush() ;
-                // No point raising an exception - 200 was sent already.
-                //errorOccurred(ex) ;
-            }
-            // Includes client gone.
-        } catch (IOException ex)
-        { ServletOps.errorOccurred(ex) ; }
-        // Do not call httpResponse.flushBuffer(); here - Jetty closes the stream if it is a gzip stream
-        // then the JSON callback closing details can't be added.
-    }
-
-
 }