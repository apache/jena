--- conflicted
+++ resolved
@@ -66,12 +66,8 @@
 
 public class SPARQL_Update extends SPARQL_Protocol
 {
-<<<<<<< HEAD
+    private static final long serialVersionUID = 6136544994836781248L;
     // Base URI used to isolate parsing from the current directory of the server.
-=======
-    private static final long serialVersionUID = 6136544994836781248L;
-    // Base URI used to isolate parsing from the current directory of the server. 
->>>>>>> 4d20a400
     private static final String UpdateParseBase = Fuseki.BaseParserSPARQL ;
     private static final IRIResolver resolver = IRIResolver.create(UpdateParseBase) ;
 
