/*
 * Licensed to the Apache Software Foundation (ASF) under one
 * or more contributor license agreements.  See the NOTICE file
 * distributed with this work for additional information
 * regarding copyright ownership.  The ASF licenses this file
 * to you under the Apache License, Version 2.0 (the
 * "License"); you may not use this file except in compliance
 * with the License.  You may obtain a copy of the License at
 *
 *     http://www.apache.org/licenses/LICENSE-2.0
 *
 * Unless required by applicable law or agreed to in writing, software
 * distributed under the License is distributed on an "AS IS" BASIS,
 * WITHOUT WARRANTIES OR CONDITIONS OF ANY KIND, either express or implied.
 * See the License for the specific language governing permissions and
 * limitations under the License.
 */

package org.apache.jena.fuseki.servlets;

import org.apache.jena.query.Dataset ;
import org.apache.jena.query.DatasetFactory ;
import org.apache.jena.query.Query ;
import org.apache.jena.sparql.core.DatasetDescription ;
import org.apache.jena.sparql.core.DatasetGraph ;
import org.apache.jena.sparql.core.DynamicDatasets ;

public class SPARQL_QueryDataset extends SPARQL_Query
{
    public SPARQL_QueryDataset(boolean verbose)     { super() ; }

    public SPARQL_QueryDataset()
    { this(false) ; }
    
    @Override
    protected void validateRequest(HttpAction action) 
    { }

    @Override
    protected void validateQuery(HttpAction action, Query query) 
    { }
   
    /** Decide the datset - this modifies the query 
     *  If the query has a dataset description.   
     */
    @Override
<<<<<<< HEAD
    protected Dataset decideDataset(HttpAction action, Query query, String queryStringLog) 
    { 
        log.info("queryStringLog "+queryStringLog);
=======
    protected Dataset decideDataset(HttpAction action, Query query, String queryStringLog) { 
>>>>>>> 087b9480
        DatasetGraph dsg = action.getActiveDSG() ;
        DatasetDescription dsDesc = getDatasetDescription(action, query) ;
        if ( dsDesc != null ) {
            dsg = DynamicDatasets.dynamicDataset(dsDesc, dsg, false) ;
            if ( query.hasDatasetDescription() ) {
                query.getGraphURIs().clear() ;
                query.getNamedGraphURIs().clear() ;
            }
        }
        
        return DatasetFactory.create(dsg) ;
    }
}<|MERGE_RESOLUTION|>--- conflicted
+++ resolved
@@ -44,13 +44,7 @@
      *  If the query has a dataset description.   
      */
     @Override
-<<<<<<< HEAD
-    protected Dataset decideDataset(HttpAction action, Query query, String queryStringLog) 
-    { 
-        log.info("queryStringLog "+queryStringLog);
-=======
     protected Dataset decideDataset(HttpAction action, Query query, String queryStringLog) { 
->>>>>>> 087b9480
         DatasetGraph dsg = action.getActiveDSG() ;
         DatasetDescription dsDesc = getDatasetDescription(action, query) ;
         if ( dsDesc != null ) {
