--- conflicted
+++ resolved
@@ -18,39 +18,6 @@
 
 package org.apache.jena.fuseki.server;
 
-<<<<<<< HEAD
-import arq.cmd.CmdException;
-import com.hp.hpl.jena.rdf.model.*;
-import com.hp.hpl.jena.sparql.core.DatasetGraph;
-import com.hp.hpl.jena.tdb.sys.Names;
-import org.apache.jena.atlas.io.IO;
-import org.apache.jena.atlas.lib.DS;
-import org.apache.jena.atlas.lib.FileOps;
-import org.apache.jena.atlas.lib.InternalErrorException;
-import org.apache.jena.atlas.lib.Lib;
-import org.apache.jena.fuseki.Fuseki;
-import org.apache.jena.fuseki.FusekiConfigException;
-import org.apache.jena.fuseki.build.Builder;
-import org.apache.jena.fuseki.build.FusekiConfig;
-import org.apache.jena.fuseki.build.Template;
-import org.apache.jena.fuseki.build.TemplateFunctions;
-import org.apache.jena.fuseki.servlets.ServletOps;
-import org.apache.jena.riot.Lang;
-import org.apache.jena.riot.RDFDataMgr;
-import org.apache.jena.riot.RDFLanguages;
-
-import java.io.File;
-import java.io.IOException;
-import java.io.InputStream;
-import java.io.StringReader;
-import java.nio.file.Files;
-import java.nio.file.Path;
-import java.nio.file.StandardCopyOption;
-import java.util.ArrayList;
-import java.util.HashMap;
-import java.util.List;
-import java.util.Map;
-=======
 import java.io.File ;
 import java.io.IOException ;
 import java.io.InputStream ;
@@ -78,7 +45,6 @@
 import org.apache.jena.riot.RDFLanguages ;
 import org.apache.jena.sparql.core.DatasetGraph ;
 import org.apache.jena.tdb.sys.Names ;
->>>>>>> 48f5e0be
 
 public class FusekiServer
 {
@@ -111,7 +77,7 @@
     public static final String     DFT_SHIRO_INI            = "shiro.ini" ; 
     // In FUSEKI_BASE
     public static final String     DFT_CONFIG               = "config.ttl" ;
-
+    
     /** Directory for TDB databases - this is known to the assembler templates */
     public static Path        dirDatabases       = null ;
     
