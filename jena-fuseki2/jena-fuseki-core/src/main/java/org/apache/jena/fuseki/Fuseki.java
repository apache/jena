--- conflicted
+++ resolved
@@ -18,28 +18,6 @@
 
 package org.apache.jena.fuseki ;
 
-<<<<<<< HEAD
-import com.hp.hpl.jena.query.ARQ;
-import com.hp.hpl.jena.sparql.SystemARQ;
-import com.hp.hpl.jena.sparql.lib.Metadata;
-import com.hp.hpl.jena.sparql.mgt.SystemInfo;
-import com.hp.hpl.jena.sparql.util.Context;
-import com.hp.hpl.jena.sparql.util.MappingRegistry;
-import com.hp.hpl.jena.sparql.util.Utils;
-import com.hp.hpl.jena.tdb.TDB;
-import com.hp.hpl.jena.tdb.transaction.TransactionManager;
-import org.apache.jena.fuseki.cache.CacheStore;
-import org.apache.jena.riot.RIOT;
-import org.apache.jena.riot.system.stream.LocatorFTP;
-import org.apache.jena.riot.system.stream.LocatorHTTP;
-import org.apache.jena.riot.system.stream.StreamManager;
-import org.slf4j.Logger;
-import org.slf4j.LoggerFactory;
-
-import java.util.Calendar;
-import java.util.TimeZone;
-import java.util.concurrent.TimeUnit;
-=======
 import java.util.Calendar ;
 import java.util.TimeZone ;
 import java.util.concurrent.TimeUnit ;
@@ -61,7 +39,6 @@
 import org.apache.jena.tdb.transaction.TransactionManager ;
 import org.slf4j.Logger ;
 import org.slf4j.LoggerFactory ;
->>>>>>> 5385f542
 
 public class Fuseki {
     // General fixed constants.
@@ -165,12 +142,6 @@
 
     /** Instance of log for config server messages. */
     public static final Logger        configLog         = LoggerFactory.getLogger(configLogName) ;
-
-    /** Actual log file for cache messages. */
-    public static final String        cacheLogName      = PATH + ".Cache" ;
-
-    /** Instance of log for cache messages. */
-    public static final Logger        cacheLog          = LoggerFactory.getLogger(cacheLogName);
 
     /** Instance of log for config server message s */
     public static boolean             verboseLogging    = false ;
@@ -234,9 +205,6 @@
         RIOT.init() ;
         
         TDB.init() ;
-<<<<<<< HEAD
-        CacheStore.init();
-=======
         // Initialize anyway (e.g. not to rely on assembler magic).
         try { 
             TextQuery.init() ;
@@ -245,7 +213,6 @@
             // In case jars are missing.
         }
         
->>>>>>> 5385f542
         MappingRegistry.addPrefixMapping("fuseki", FusekiSymbolIRI) ;
 
         TDB.setOptimizerWarningFlag(false) ;
