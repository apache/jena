/*
 * Licensed to the Apache Software Foundation (ASF) under one
 * or more contributor license agreements.  See the NOTICE file
 * distributed with this work for additional information
 * regarding copyright ownership.  The ASF licenses this file
 * to you under the Apache License, Version 2.0 (the
 * "License"); you may not use this file except in compliance
 * with the License.  You may obtain a copy of the License at
 *
 *     http://www.apache.org/licenses/LICENSE-2.0
 *
 * Unless required by applicable law or agreed to in writing, software
 * distributed under the License is distributed on an "AS IS" BASIS,
 * WITHOUT WARRANTIES OR CONDITIONS OF ANY KIND, either express or implied.
 * See the License for the specific language governing permissions and
 * limitations under the License.
 */

package org.apache.jena.fuseki.servlets ;

import static java.lang.String.format ;
import static org.apache.jena.fuseki.server.CounterName.QueryTimeouts ;
import static org.apache.jena.riot.WebContent.ctHTMLForm ;
import static org.apache.jena.riot.WebContent.ctSPARQLQuery ;
import static org.apache.jena.riot.WebContent.isHtmlForm ;
import static org.apache.jena.riot.WebContent.matchContentType ;
import static org.apache.jena.riot.web.HttpNames.paramAccept ;
import static org.apache.jena.riot.web.HttpNames.paramCallback ;
import static org.apache.jena.riot.web.HttpNames.paramDefaultGraphURI ;
import static org.apache.jena.riot.web.HttpNames.paramForceAccept ;
import static org.apache.jena.riot.web.HttpNames.paramNamedGraphURI ;
import static org.apache.jena.riot.web.HttpNames.paramOutput1 ;
import static org.apache.jena.riot.web.HttpNames.paramOutput2 ;
import static org.apache.jena.riot.web.HttpNames.paramQuery ;
import static org.apache.jena.riot.web.HttpNames.paramQueryRef ;
import static org.apache.jena.riot.web.HttpNames.paramStyleSheet ;
import static org.apache.jena.riot.web.HttpNames.paramTimeout ;

import java.io.IOException ;
import java.io.InputStream ;
import java.util.* ;

import javax.servlet.http.HttpServletRequest ;
import javax.servlet.http.HttpServletResponse ;

import org.apache.jena.atlas.io.IO ;
import org.apache.jena.atlas.io.IndentedLineBuffer ;
import org.apache.jena.atlas.web.ContentType ;
import org.apache.jena.fuseki.Fuseki ;
import org.apache.jena.fuseki.FusekiException ;
import org.apache.jena.fuseki.FusekiLib ;
<<<<<<< HEAD
import org.apache.jena.fuseki.cache.Cache;
import org.apache.jena.fuseki.cache.CacheAction;
import org.apache.jena.fuseki.cache.CacheStore;
=======
import org.apache.jena.query.* ;
import org.apache.jena.rdf.model.Model ;
>>>>>>> 5385f542
import org.apache.jena.riot.web.HttpNames ;
import org.apache.jena.riot.web.HttpOp ;
import org.apache.jena.sparql.core.Prologue ;
import org.apache.jena.sparql.resultset.SPARQLResult ;
import org.apache.jena.web.HttpSC ;

<<<<<<< HEAD
import com.hp.hpl.jena.query.* ;
import com.hp.hpl.jena.rdf.model.Model ;
import com.hp.hpl.jena.sparql.core.Prologue ;
import com.hp.hpl.jena.sparql.resultset.SPARQLResult ;
import org.slf4j.Logger;

=======
>>>>>>> 5385f542
/** Handle SPARQL Query requests overt eh SPARQL Protocol. 
 * Subclasses provide this algorithm with the actual dataset to query, whether
 * a dataset hosted by this server ({@link SPARQL_QueryDataset}) or 
 * speciifed in the protocol request ({@link SPARQL_QueryGeneral}).   
 */ 
public abstract class SPARQL_Query extends SPARQL_Protocol
{
    private static Logger log = Fuseki.cacheLog ;

    private static final String QueryParseBase = Fuseki.BaseParserSPARQL ;

    private CacheStore cacheStore;

    public SPARQL_Query() {
        super() ;
    }

    // Choose REST verbs to support.

    @Override
    protected void doPost(HttpServletRequest request, HttpServletResponse response) {
        doCommon(request, response) ;
    }

    @Override
    protected void doGet(HttpServletRequest request, HttpServletResponse response) {
        doCommon(request, response) ;
    }

    // HEAD

    @Override
    protected void doOptions(HttpServletRequest request, HttpServletResponse response) {
        setCommonHeadersForOptions(response) ;
        response.setHeader(HttpNames.hAllow, "GET,OPTIONS,POST") ;
        response.setHeader(HttpNames.hContentLengh, "0") ;
    }

    @Override
    protected final void perform(HttpAction action) {
        // GET
        if ( action.request.getMethod().equals(HttpNames.METHOD_GET) ) {
            executeWithParameter(action) ;
            return ;
        }

        ContentType ct = FusekiLib.getContentType(action) ;

        // POST application/x-www-form-url
        // POST ?query= and no Content-Type
        if ( ct == null || isHtmlForm(ct) ) {
            // validation checked that if no Content-type, then its a POST with ?query=
            executeWithParameter(action) ;
            return ;
        }

        // POST application/sparql-query
        if ( matchContentType(ct, ctSPARQLQuery) ) {
            executeBody(action) ;
            return ;
        }

        ServletOps.error(HttpSC.UNSUPPORTED_MEDIA_TYPE_415, "Bad content type: " + ct.getContentType()) ;
    }

    // All the params we support

    protected static List<String> allParams = Arrays.asList(paramQuery, paramDefaultGraphURI, paramNamedGraphURI,
                                                            paramQueryRef, paramStyleSheet, paramAccept, paramOutput1,
                                                            paramOutput2, paramCallback, paramForceAccept, paramTimeout) ;

    /**
     * Validate the request, checking HTTP method and HTTP Parameters.
     * @param action HTTP Action
     */
    @Override
    protected void validate(HttpAction action) {
        String method = action.request.getMethod().toUpperCase(Locale.ROOT) ;

        if ( !HttpNames.METHOD_POST.equals(method) && !HttpNames.METHOD_GET.equals(method) )
            ServletOps.errorMethodNotAllowed("Not a GET or POST request") ;

        if ( HttpNames.METHOD_GET.equals(method) && action.request.getQueryString() == null ) {
            ServletOps.warning(action, "Service Description / SPARQL Query / " + action.request.getRequestURI()) ;
            ServletOps.errorNotFound("Service Description: " + action.request.getRequestURI()) ;
        }

        // Use of the dataset describing parameters is check later.
        try {
            validateParams(action, allParams) ;
            validateRequest(action) ;
        } catch (ActionErrorException ex) {
            throw ex ;
        }
        // Query not yet parsed.
    }

    /**
     * Validate the request after checking HTTP method and HTTP Parameters.
     * @param action HTTP Action
     */
    protected abstract void validateRequest(HttpAction action) ;

    /**
     * Helper method for validating request.
     * @param request HTTP request
     * @param params parameters in a collection of Strings
     */
    protected void validateParams(HttpAction action, Collection<String> params) {
        HttpServletRequest request = action.request ;
        ContentType ct = FusekiLib.getContentType(request) ;
        boolean mustHaveQueryParam = true ;
        if ( ct != null ) {
            String incoming = ct.getContentType() ;

            if ( matchContentType(ctSPARQLQuery, ct) ) {
                mustHaveQueryParam = false ;
                // Drop through.
            } else if ( matchContentType(ctHTMLForm, ct)) {
                // Nothing specific to do
            } 
            else
                ServletOps.error(HttpSC.UNSUPPORTED_MEDIA_TYPE_415, "Unsupported: " + incoming) ;
        }

        // GET/POST of a form at this point.

        if ( mustHaveQueryParam ) {
            int N = countParamOccurences(request, paramQuery) ;

            if ( N == 0 )
                ServletOps.errorBadRequest("SPARQL Query: No 'query=' parameter") ;
            if ( N > 1 )
                ServletOps.errorBadRequest("SPARQL Query: Multiple 'query=' parameters") ;

            // application/sparql-query does not use a query param.
            String queryStr = request.getParameter(HttpNames.paramQuery) ;

            if ( queryStr == null )
                ServletOps.errorBadRequest("SPARQL Query: No query specified (no 'query=' found)") ;
            if ( queryStr.isEmpty() )
                ServletOps.errorBadRequest("SPARQL Query: Empty query string") ;
        }

        if ( params != null ) {
            Enumeration<String> en = request.getParameterNames() ;
            for (; en.hasMoreElements();) {
                String name = en.nextElement() ;
                if ( !params.contains(name) )
                    ServletOps.warning(action, "SPARQL Query: Unrecognize request parameter (ignored): " + name) ;
            }
        }
    }

    private void executeWithParameter(HttpAction action) {
        String queryString = action.request.getParameter(paramQuery) ;
        execute(queryString, action) ;
    }

    private void executeBody(HttpAction action) {
        String queryString = null ;
        try {
            InputStream input = action.request.getInputStream() ;
            queryString = IO.readWholeFileAsUTF8(input) ;
        } catch (IOException ex) {
            ServletOps.errorOccurred(ex) ;
        }
        execute(queryString, action) ;
    }

    private void execute(String queryString, HttpAction action) {
        String queryStringLog = ServletOps.formatForLog(queryString) ;
        if ( action.verbose )
            action.log.info(format("[%d] Query = \n%s", action.id, queryString)) ;
        else
            action.log.info(format("[%d] Query = %s", action.id, queryStringLog)) ;

        Query query = null ;
        try {
            // NB syntax is ARQ (a superset of SPARQL)
            query = QueryFactory.create(queryString, QueryParseBase, Syntax.syntaxARQ) ;
            queryStringLog = formatForLog(query) ;
            validateQuery(action, query) ;
        } catch (ActionErrorException ex) {
            throw ex ;
        } catch (QueryParseException ex) {
            ServletOps.errorBadRequest("Parse error: \n" + queryString + "\n\r" + messageForQueryException(ex)) ;
        }
        // Should not happen.
        catch (QueryException ex) {
            ServletOps.errorBadRequest("Error: \n" + queryString + "\n\r" + ex.getMessage()) ;
        }

        // Assumes finished whole thing by end of sendResult.
        try {
            action.beginRead() ;
            Dataset dataset = decideDataset(action, query, queryStringLog) ;
            SPARQLResult result = null;
            CacheAction cacheAction = null;
            Cache cache = null;
            try ( QueryExecution qExec = createQueryExecution(query, dataset) ; ) {
                cacheStore = CacheStore.getInstance();
                if(cacheStore.initialized){
                    log.info("CacheStore is initialized") ;
                    String key = generateKey(action,queryString) ;
                    cache = (Cache)cacheStore.doGet(key);
                    if(cache == null || !cache.isInitialized()) {
                        log.info("cache is null or cache data is not initialized ");
                        result = executeQuery(action, qExec, query, queryStringLog);
                        cache = new Cache();
                        cache.setResult(result);
                        cacheStore.doSet(key, cache);
                        cacheAction = new CacheAction(key, CacheAction.Type.WRITE_CACHE);
                    }else{
                        log.info("cache is not null so read cache");
                        result = cache.getResult();
                        //StringBuilder s = cache.getCacheBuilder();
                        //log.info("cache StringBuilder "+s.toString());
                        cacheAction = new CacheAction(key,CacheAction.Type.READ_CACHE);
                    }
                }else {
                    log.info("CacheStore is not initialized");
                    result = executeQuery(action, qExec, query, queryStringLog);
                    cacheAction = new CacheAction("",CacheAction.Type.IDLE);
                }
                // Deals with exceptions itself.
                //sendResults(action, result, query.getPrologue()) ;
                sendResults(action, query, result, query.getPrologue(), cacheAction, cache) ;
            }
        } 
        catch (QueryParseException ex) {
            // Late stage static error (e.g. bad fixed Lucene query string). 
            ServletOps.errorBadRequest("Query parse error: \n" + queryString + "\n\r" + messageForQueryException(ex)) ;
        }
        catch (QueryCancelledException ex) {
            // Additional counter information.
            incCounter(action.getEndpoint().getCounters(), QueryTimeouts) ;
            throw ex ;
        } finally { action.endRead() ; }
    }

    /**
     * Check the query - if unacceptable, throw ActionErrorException or call
     * super.error
     * @param action HTTP Action
     * @param query  SPARQL Query
     */
    protected abstract void validateQuery(HttpAction action, Query query) ;

    /** Create the {@link QueryExecution} for this operation.
     * @param query
     * @param dataset
     * @return QueryExecution
     */
    protected QueryExecution createQueryExecution(Query query, Dataset dataset) {
        return QueryExecutionFactory.create(query, dataset) ;
    }

    /** Perform the {@link QueryExecution} once.
     * @param action
     * @param queryExecution
     * @param query
     * @param queryStringLog Informational string created from the initial query. 
     * @return
     */
    protected SPARQLResult executeQuery(HttpAction action, QueryExecution queryExecution, Query query, String queryStringLog) {
        setAnyTimeouts(queryExecution, action) ;

        if ( query.isSelectType() ) {
            ResultSet rs = queryExecution.execSelect() ;

            // Force some query execution now.
            //
            // If the timeout-first-row goes off, the output stream has not
            // been started so the HTTP error code is sent.

            rs.hasNext() ;

            // If we wanted perfect query time cancellation, we could consume
            // the result now
            // to see if the timeout-end-of-query goes off.

            // rs = ResultSetFactory.copyResults(rs) ;

            action.log.info(format("[%d] exec/select", action.id)) ;
            return new SPARQLResult(rs) ;
        }

        if ( query.isConstructType() ) {
            Model model = queryExecution.execConstruct() ;
            action.log.info(format("[%d] exec/construct", action.id)) ;
            return new SPARQLResult(model) ;
        }

        if ( query.isDescribeType() ) {
            Model model = queryExecution.execDescribe() ;
            action.log.info(format("[%d] exec/describe", action.id)) ;
            return new SPARQLResult(model) ;
        }

        if ( query.isAskType() ) {
            boolean b = queryExecution.execAsk() ;
            action.log.info(format("[%d] exec/ask", action.id)) ;
            return new SPARQLResult(b) ;
        }

        ServletOps.errorBadRequest("Unknown query type - " + queryStringLog) ;
        return null ;
    }

    private void setAnyTimeouts(QueryExecution qexec, HttpAction action) {
//        if ( !(action.getDataService().allowTimeoutOverride) )
//            return ;

        long desiredTimeout = Long.MAX_VALUE ;
        String timeoutHeader = action.request.getHeader("Timeout") ;
        String timeoutParameter = action.request.getParameter("timeout") ;
        if ( timeoutHeader != null ) {
            try {
                desiredTimeout = (int)(Float.parseFloat(timeoutHeader) * 1000) ;
            } catch (NumberFormatException e) {
                throw new FusekiException("Timeout header must be a number", e) ;
            }
        } else if ( timeoutParameter != null ) {
            try {
                desiredTimeout = (int)(Float.parseFloat(timeoutParameter) * 1000) ;
            } catch (NumberFormatException e) {
                throw new FusekiException("timeout parameter must be a number", e) ;
            }
        }

//        desiredTimeout = Math.min(action.getDataService().maximumTimeoutOverride, desiredTimeout) ;
        if ( desiredTimeout != Long.MAX_VALUE )
            qexec.setTimeout(desiredTimeout) ;
    }

    /** Choose the dataset for this SPARQL Query request. 
     * @param action
     * @param query
     * @param queryStringLog 
     * @return {@link Dataset}
     */
    protected abstract Dataset decideDataset(HttpAction action, Query query, String queryStringLog) ;

    /** Ship the results to the remote caller.
     * @param action
     * @param result
     * @param qPrologue
     */
    protected void sendResults(HttpAction action, SPARQLResult result, Prologue qPrologue) {
        if ( result.isResultSet() )
            ResponseResultSet.doResponseResultSet(action, result.getResultSet(), qPrologue) ;
        else if ( result.isGraph() )
            ResponseModel.doResponseModel(action, result.getModel()) ;
        else if ( result.isBoolean() )
            ResponseResultSet.doResponseResultSet(action, result.getBooleanResult()) ;
        else
            ServletOps.errorOccurred("Unknown or invalid result type") ;
    }

    protected void sendResults(HttpAction action,
                               Query query,
                               SPARQLResult result,
                               Prologue qPrologue,
                               CacheAction cacheAction,
                               Cache cache) {
            if (result.isResultSet())
                ResponseResultSet.doResponseResultSet(action, result.getResultSet(), qPrologue, cacheAction, cache);
            else if (result.isGraph())
                ResponseModel.doResponseModel(action, result.getModel());
            else if (result.isBoolean()){
                ResponseResultSet.doResponseResultSet(action, result.getBooleanResult(), cacheAction, cache);
            }
            else
                ServletOps.errorOccurred("Unknown or invalid result type");
    }

    private String formatForLog(Query query) {
        IndentedLineBuffer out = new IndentedLineBuffer() ;
        out.setFlatMode(true) ;
        query.serialize(out) ;
        return out.asString() ;
    }

    private String getRemoteString(String queryURI) {
        return HttpOp.execHttpGetString(queryURI) ;
    }

    private String generateKey(HttpAction action , String queryString){
        return CacheStore.generateKey(action,queryString);
    }
}<|MERGE_RESOLUTION|>--- conflicted
+++ resolved
@@ -49,29 +49,14 @@
 import org.apache.jena.fuseki.Fuseki ;
 import org.apache.jena.fuseki.FusekiException ;
 import org.apache.jena.fuseki.FusekiLib ;
-<<<<<<< HEAD
-import org.apache.jena.fuseki.cache.Cache;
-import org.apache.jena.fuseki.cache.CacheAction;
-import org.apache.jena.fuseki.cache.CacheStore;
-=======
 import org.apache.jena.query.* ;
 import org.apache.jena.rdf.model.Model ;
->>>>>>> 5385f542
 import org.apache.jena.riot.web.HttpNames ;
 import org.apache.jena.riot.web.HttpOp ;
 import org.apache.jena.sparql.core.Prologue ;
 import org.apache.jena.sparql.resultset.SPARQLResult ;
 import org.apache.jena.web.HttpSC ;
 
-<<<<<<< HEAD
-import com.hp.hpl.jena.query.* ;
-import com.hp.hpl.jena.rdf.model.Model ;
-import com.hp.hpl.jena.sparql.core.Prologue ;
-import com.hp.hpl.jena.sparql.resultset.SPARQLResult ;
-import org.slf4j.Logger;
-
-=======
->>>>>>> 5385f542
 /** Handle SPARQL Query requests overt eh SPARQL Protocol. 
  * Subclasses provide this algorithm with the actual dataset to query, whether
  * a dataset hosted by this server ({@link SPARQL_QueryDataset}) or 
@@ -79,12 +64,8 @@
  */ 
 public abstract class SPARQL_Query extends SPARQL_Protocol
 {
-    private static Logger log = Fuseki.cacheLog ;
-
     private static final String QueryParseBase = Fuseki.BaseParserSPARQL ;
-
-    private CacheStore cacheStore;
-
+    
     public SPARQL_Query() {
         super() ;
     }
@@ -269,37 +250,10 @@
         try {
             action.beginRead() ;
             Dataset dataset = decideDataset(action, query, queryStringLog) ;
-            SPARQLResult result = null;
-            CacheAction cacheAction = null;
-            Cache cache = null;
             try ( QueryExecution qExec = createQueryExecution(query, dataset) ; ) {
-                cacheStore = CacheStore.getInstance();
-                if(cacheStore.initialized){
-                    log.info("CacheStore is initialized") ;
-                    String key = generateKey(action,queryString) ;
-                    cache = (Cache)cacheStore.doGet(key);
-                    if(cache == null || !cache.isInitialized()) {
-                        log.info("cache is null or cache data is not initialized ");
-                        result = executeQuery(action, qExec, query, queryStringLog);
-                        cache = new Cache();
-                        cache.setResult(result);
-                        cacheStore.doSet(key, cache);
-                        cacheAction = new CacheAction(key, CacheAction.Type.WRITE_CACHE);
-                    }else{
-                        log.info("cache is not null so read cache");
-                        result = cache.getResult();
-                        //StringBuilder s = cache.getCacheBuilder();
-                        //log.info("cache StringBuilder "+s.toString());
-                        cacheAction = new CacheAction(key,CacheAction.Type.READ_CACHE);
-                    }
-                }else {
-                    log.info("CacheStore is not initialized");
-                    result = executeQuery(action, qExec, query, queryStringLog);
-                    cacheAction = new CacheAction("",CacheAction.Type.IDLE);
-                }
+                SPARQLResult result = executeQuery(action, qExec, query, queryStringLog) ;
                 // Deals with exceptions itself.
-                //sendResults(action, result, query.getPrologue()) ;
-                sendResults(action, query, result, query.getPrologue(), cacheAction, cache) ;
+                sendResults(action, result, query.getPrologue()) ;
             }
         } 
         catch (QueryParseException ex) {
@@ -432,23 +386,6 @@
             ServletOps.errorOccurred("Unknown or invalid result type") ;
     }
 
-    protected void sendResults(HttpAction action,
-                               Query query,
-                               SPARQLResult result,
-                               Prologue qPrologue,
-                               CacheAction cacheAction,
-                               Cache cache) {
-            if (result.isResultSet())
-                ResponseResultSet.doResponseResultSet(action, result.getResultSet(), qPrologue, cacheAction, cache);
-            else if (result.isGraph())
-                ResponseModel.doResponseModel(action, result.getModel());
-            else if (result.isBoolean()){
-                ResponseResultSet.doResponseResultSet(action, result.getBooleanResult(), cacheAction, cache);
-            }
-            else
-                ServletOps.errorOccurred("Unknown or invalid result type");
-    }
-
     private String formatForLog(Query query) {
         IndentedLineBuffer out = new IndentedLineBuffer() ;
         out.setFlatMode(true) ;
@@ -460,7 +397,4 @@
         return HttpOp.execHttpGetString(queryURI) ;
     }
 
-    private String generateKey(HttpAction action , String queryString){
-        return CacheStore.generateKey(action,queryString);
-    }
 }