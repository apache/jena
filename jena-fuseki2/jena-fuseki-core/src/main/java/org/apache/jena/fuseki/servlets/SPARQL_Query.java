--- conflicted
+++ resolved
@@ -62,11 +62,7 @@
 import org.apache.jena.sparql.resultset.SPARQLResult ;
 import org.apache.jena.web.HttpSC ;
 
-<<<<<<< HEAD
-/** Handle SPARQL Query requests overt eh SPARQL Protocol.
-=======
 /** Handle SPARQL Query requests over the SPARQL Protocol.
->>>>>>> e70adf70
  * Subclasses provide this algorithm with the actual dataset to query, whether
  * a dataset hosted by this server ({@link SPARQL_QueryDataset}) or
  * speciifed in the protocol request ({@link SPARQL_QueryGeneral}).
