/**
 * Licensed to the Apache Software Foundation (ASF) under one
 * or more contributor license agreements.  See the NOTICE file
 * distributed with this work for additional information
 * regarding copyright ownership.  The ASF licenses this file
 * to you under the Apache License, Version 2.0 (the
 * "License"); you may not use this file except in compliance
 * with the License.  You may obtain a copy of the License at
 *
 *     http://www.apache.org/licenses/LICENSE-2.0
 *
 * Unless required by applicable law or agreed to in writing, software
 * distributed under the License is distributed on an "AS IS" BASIS,
 * WITHOUT WARRANTIES OR CONDITIONS OF ANY KIND, either express or implied.
 * See the License for the specific language governing permissions and
 * limitations under the License.
 */

package org.apache.jena.query.text.assembler;

import org.apache.jena.query.text.DatasetGraphText ;
import org.apache.jena.query.text.TextDocProducer ;
import org.apache.jena.query.text.TextIndex ;
import org.apache.jena.query.text.TextIndexLucene ;
import org.apache.jena.query.text.TextQuery ;
import org.junit.Test ;

<<<<<<< HEAD
import org.apache.jena.query.text.DummyDocProducer;
import org.apache.jena.query.text.TextIndexLucene;
import org.apache.jena.query.text.TextQuery;
import org.junit.After;
import org.junit.Ignore;
import org.junit.Test;
=======
import com.hp.hpl.jena.assembler.Assembler ;
import com.hp.hpl.jena.assembler.exceptions.AssemblerException ;
import com.hp.hpl.jena.graph.Node ;
import com.hp.hpl.jena.query.Dataset ;
import com.hp.hpl.jena.rdf.model.Resource ;
import com.hp.hpl.jena.sparql.core.QuadAction ;
import com.hp.hpl.jena.tdb.assembler.AssemblerTDB ;
import com.hp.hpl.jena.vocabulary.RDF ;
>>>>>>> 8a67230f

import static org.junit.Assert.* ;

/**
 * Unit tests for {@link TextDatasetAssembler}
 */
public class TestTextDatasetAssembler extends AbstractTestTextAssembler {
	
	private static final String TESTBASE = "http://example.org/testDatasetAssembler/";
	
	private static final Resource spec1;
	private static final Resource noDatasetPropertySpec;
	private static final Resource noIndexPropertySpec;
<<<<<<< HEAD
	private static final Resource docProducer;
	
	private Dataset dataset;
	
	@Test public void testSimpleDatasetAssembler() {
		dataset = (Dataset) Assembler.general.open(spec1);
=======
	private static final Resource customTextDocProducerSpec;
	
	@Test
	public void testSimpleDatasetAssembler() {
		Dataset dataset = (Dataset) Assembler.general.open(spec1);
>>>>>>> 8a67230f
		assertTrue(dataset.getContext().get(TextQuery.textIndex) instanceof TextIndexLucene);
	}
	
	@Test(expected = AssemblerException.class)
	public void testErrorOnNoDataset() {
	    Assembler.general.open(noDatasetPropertySpec);
	}
	
	@Test(expected = AssemblerException.class)
	public void testErrorOnNoIndex() {
	    Assembler.general.open(noIndexPropertySpec);
	}
	
	@Test
	public void testCustomTextDocProducer() {
	    Dataset dataset = (Dataset)Assembler.general.open(customTextDocProducerSpec) ;
	    DatasetGraphText dsgText = (DatasetGraphText)dataset.asDatasetGraph() ;
        assertTrue(dsgText.getMonitor() instanceof CustomTextDocProducer) ;
	}

    @Test public void testSpecifyDocProducer() {
        dataset = (Dataset) Assembler.general.open(docProducer);
        assertTrue(dataset.getContext().get(TextQuery.docProducer) instanceof DummyDocProducer);
    }
    
    @After public void closeDatasetAfterText() {
    	if (dataset != null) dataset.close();
    }

    static {
		TextAssembler.init();
		AssemblerTDB.init();
		spec1 =
				model.createResource(TESTBASE + "spec1")
				     .addProperty(RDF.type, TextVocab.textDataset)
				     .addProperty(TextVocab.pDataset, SIMPLE_DATASET_SPEC)
				     .addProperty(TextVocab.pIndex, SIMPLE_INDEX_SPEC3);
		noDatasetPropertySpec =
				model.createResource(TESTBASE + "noDatasetPropertySpec")
				     .addProperty(RDF.type, TextVocab.textDataset)
				     .addProperty(TextVocab.pIndex, SIMPLE_INDEX_SPEC4);
		noIndexPropertySpec =
				model.createResource(TESTBASE + "noIndexPropertySpec")
				     .addProperty(RDF.type, TextVocab.textDataset)
				     .addProperty(TextVocab.pDataset, SIMPLE_DATASET_SPEC);
<<<<<<< HEAD
		docProducer =
		    model.createResource(TESTBASE + "docProducerSpec")
				   .addProperty(RDF.type, TextVocab.textDataset)
				   .addProperty(TextVocab.pDataset, SIMPLE_DATASET_SPEC)
				   .addProperty(TextVocab.pDocProducer, DummyDocProducer.class.getCanonicalName())
				   .addProperty(TextVocab.pIndex, SIMPLE_INDEX_SPEC);
=======
		customTextDocProducerSpec =
                model.createResource(TESTBASE + "customTextDocProducerSpec")
                     .addProperty(RDF.type, TextVocab.textDataset)
                     .addProperty(TextVocab.pDataset, SIMPLE_DATASET_SPEC)
                     .addProperty(TextVocab.pIndex, SIMPLE_INDEX_SPEC5)
                     .addProperty(TextVocab.pTextDocProducer, model.createResource("java:org.apache.jena.query.text.assembler.TestTextDatasetAssembler$CustomTextDocProducer"));
		
>>>>>>> 8a67230f
	}
	
	private static class CustomTextDocProducer implements TextDocProducer {
	    
	    public CustomTextDocProducer(TextIndex textIndex) { }

        @Override
        public void start() { }

        @Override
        public void finish() { }

        @Override
        public void change(QuadAction qaction, Node g, Node s, Node p, Node o) { }
	}

}<|MERGE_RESOLUTION|>--- conflicted
+++ resolved
@@ -24,15 +24,9 @@
 import org.apache.jena.query.text.TextIndexLucene ;
 import org.apache.jena.query.text.TextQuery ;
 import org.junit.Test ;
+import org.apache.jena.query.text.DummyDocProducer;
+import org.junit.After;
 
-<<<<<<< HEAD
-import org.apache.jena.query.text.DummyDocProducer;
-import org.apache.jena.query.text.TextIndexLucene;
-import org.apache.jena.query.text.TextQuery;
-import org.junit.After;
-import org.junit.Ignore;
-import org.junit.Test;
-=======
 import com.hp.hpl.jena.assembler.Assembler ;
 import com.hp.hpl.jena.assembler.exceptions.AssemblerException ;
 import com.hp.hpl.jena.graph.Node ;
@@ -41,7 +35,6 @@
 import com.hp.hpl.jena.sparql.core.QuadAction ;
 import com.hp.hpl.jena.tdb.assembler.AssemblerTDB ;
 import com.hp.hpl.jena.vocabulary.RDF ;
->>>>>>> 8a67230f
 
 import static org.junit.Assert.* ;
 
@@ -55,20 +48,14 @@
 	private static final Resource spec1;
 	private static final Resource noDatasetPropertySpec;
 	private static final Resource noIndexPropertySpec;
-<<<<<<< HEAD
 	private static final Resource docProducer;
-	
+	private static final Resource customTextDocProducerSpec;
+
 	private Dataset dataset;
-	
-	@Test public void testSimpleDatasetAssembler() {
-		dataset = (Dataset) Assembler.general.open(spec1);
-=======
-	private static final Resource customTextDocProducerSpec;
 	
 	@Test
 	public void testSimpleDatasetAssembler() {
 		Dataset dataset = (Dataset) Assembler.general.open(spec1);
->>>>>>> 8a67230f
 		assertTrue(dataset.getContext().get(TextQuery.textIndex) instanceof TextIndexLucene);
 	}
 	
@@ -89,9 +76,12 @@
         assertTrue(dsgText.getMonitor() instanceof CustomTextDocProducer) ;
 	}
 
+	// Preserving the imported other test, otherwise this can be
+	// dropped at tidy-up
     @Test public void testSpecifyDocProducer() {
         dataset = (Dataset) Assembler.general.open(docProducer);
-        assertTrue(dataset.getContext().get(TextQuery.docProducer) instanceof DummyDocProducer);
+        DatasetGraphText dsgText = (DatasetGraphText)dataset.asDatasetGraph() ;
+        assertTrue(dsgText.getMonitor() instanceof DummyDocProducer) ;
     }
     
     @After public void closeDatasetAfterText() {
@@ -114,23 +104,24 @@
 				model.createResource(TESTBASE + "noIndexPropertySpec")
 				     .addProperty(RDF.type, TextVocab.textDataset)
 				     .addProperty(TextVocab.pDataset, SIMPLE_DATASET_SPEC);
-<<<<<<< HEAD
 		docProducer =
 		    model.createResource(TESTBASE + "docProducerSpec")
 				   .addProperty(RDF.type, TextVocab.textDataset)
 				   .addProperty(TextVocab.pDataset, SIMPLE_DATASET_SPEC)
-				   .addProperty(TextVocab.pDocProducer, DummyDocProducer.class.getCanonicalName())
+				   .addProperty(TextVocab.pTextDocProducer, classAsURI(DummyDocProducer.class))
 				   .addProperty(TextVocab.pIndex, SIMPLE_INDEX_SPEC);
-=======
+		
 		customTextDocProducerSpec =
                 model.createResource(TESTBASE + "customTextDocProducerSpec")
                      .addProperty(RDF.type, TextVocab.textDataset)
                      .addProperty(TextVocab.pDataset, SIMPLE_DATASET_SPEC)
                      .addProperty(TextVocab.pIndex, SIMPLE_INDEX_SPEC5)
                      .addProperty(TextVocab.pTextDocProducer, model.createResource("java:org.apache.jena.query.text.assembler.TestTextDatasetAssembler$CustomTextDocProducer"));
-		
->>>>>>> 8a67230f
 	}
+    
+    static Resource classAsURI(Class c) {
+    	return model.createResource("java:" + c.getCanonicalName());
+    }
 	
 	private static class CustomTextDocProducer implements TextDocProducer {
 	    
