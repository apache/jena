--- conflicted
+++ resolved
@@ -22,7 +22,6 @@
 import org.slf4j.LoggerFactory ;
 
 import com.hp.hpl.jena.graph.Node ;
-import com.hp.hpl.jena.sparql.core.DatasetGraph;
 import com.hp.hpl.jena.sparql.core.QuadAction ;
 
 public class TextDocProducerTriples implements TextDocProducer {
@@ -36,14 +35,8 @@
     // therefore whether or not we have to do autocommit
     private final ThreadLocal<Boolean> inTransaction = new ThreadLocal<Boolean>() ;
 
-<<<<<<< HEAD
-    // ignore the dataset graph
-    public TextDocProducerTriples(DatasetGraph dsg, EntityDefinition defn, TextIndex indexer) {
-        this.defn = defn ;
-=======
     public TextDocProducerTriples(TextIndex indexer) {
         this.defn = indexer.getDocDef() ;
->>>>>>> 8a67230f
         this.indexer = indexer ;
         inTransaction.set(false) ;
     }
