--- conflicted
+++ resolved
@@ -28,10 +28,7 @@
 import com.hp.hpl.jena.graph.Graph ;
 import com.hp.hpl.jena.graph.Node ;
 import com.hp.hpl.jena.query.ReadWrite ;
-<<<<<<< HEAD
 import com.hp.hpl.jena.sparql.core.DatasetChanges;
-=======
->>>>>>> a0de3158
 import com.hp.hpl.jena.sparql.core.DatasetGraph ;
 import com.hp.hpl.jena.sparql.core.DatasetGraphMonitor ;
 import com.hp.hpl.jena.sparql.core.DatasetGraphWithLock ;
@@ -122,7 +119,6 @@
     /**
      * Rollback all changes, discarding any exceptions that occur.
      */
-<<<<<<< HEAD
     @Override
     public void abort() {
         // Roll back all both objects, discarding any exceptions that occur
@@ -146,37 +142,9 @@
      * still be issued, but depending on the implementation, it may not have any effect.
      */
     @Override
-    public void commit() {   	
-    	getMonitor().finish() ;
-
-    	// Phase 1
-=======
-    @Override
-    public void abort() {
-        // Roll back all both objects, discarding any exceptions that occur
-        try { dsgtxn.abort(); } catch (Throwable t) { log.warn("Exception in abort: " + t.getMessage(), t); }
-        try { textIndex.rollback(); } catch (Throwable t) { log.warn("Exception in abort: " + t.getMessage(), t); }
-        
-        readWriteMode.set(null) ;
-        super.getMonitor().finish() ;
-    }
-    
-    /**
-     * Perform a 2-phase commit by first calling prepareCommit() on the TextIndex
-     * followed by committing the Transaction object, and then calling commit()
-     * on the TextIndex().
-     * <p> 
-     * If either of the objects fail on either the preparation or actual commit,
-     * it terminates and calls {@link #abort()} on both of them.
-     * <p>
-     * <b>NOTE:</b> it may happen that the TextIndex fails to commit, after the
-     * Transactional has already successfully committed.  A rollback instruction will
-     * still be issued, but depending on the implementation, it may not have any effect.
-     */
-    @Override
     public void commit() {
-        // Phase 1
->>>>>>> a0de3158
+        // Phase 
+    	super.getMonitor().finish() ;
         if (readWriteMode.get() == ReadWrite.WRITE) {
             try {
                 textIndex.prepareCommit();
@@ -201,10 +169,6 @@
             throw new TextIndexException(t);
         }
         readWriteMode.set(null);
-<<<<<<< HEAD
-=======
-        super.getMonitor().finish() ;
->>>>>>> a0de3158
     }
 
     @Override
