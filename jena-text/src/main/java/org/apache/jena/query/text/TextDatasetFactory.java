--- conflicted
+++ resolved
@@ -107,16 +107,13 @@
     /** Create a text-indexed DatasetGraph, optionally allowing the text index to be closed if the DatasetGraph is */
     public static DatasetGraph create(DatasetGraph dsg, TextIndex textIndex, boolean closeIndexOnDSGClose)
     {
-<<<<<<< HEAD
-        TextDocProducer producer = new TextDocProducerTriples(dsg, textIndex.getDocDef(), textIndex) ;
-=======
+        TextDocProducer producer = new TextDocProducerTriples(textIndex) ;
         return create(dsg, textIndex, closeIndexOnDSGClose, null);
     }
     
     /** Create a text-indexed DatasetGraph, optionally allowing the text index to be closed if the DatasetGraph is */
     public static DatasetGraph create(DatasetGraph dsg, TextIndex textIndex, boolean closeIndexOnDSGClose, TextDocProducer producer) {
         if (producer == null) producer = new TextDocProducerTriples(textIndex) ;
->>>>>>> 8a67230f
         DatasetGraph dsgt = new DatasetGraphText(dsg, textIndex, producer, closeIndexOnDSGClose) ;
         // Also set on dsg
         Context c = dsgt.getContext() ;
@@ -156,21 +153,20 @@
         TextIndex index = createLuceneIndex(directory, def, queryAnalyzer) ;
         return create(base, index, true) ; 
     }
-<<<<<<< HEAD
     
     /** Create a text-indexed dataset, using Lucene */
     public static Dataset createLucene(Dataset base, Directory directory, EntityDefinition entMap, TextDocProducer docProducer)
     {
-         TextIndex index = createLuceneIndex(directory, entMap) ;
+         TextIndex index = createLuceneIndex(directory, entMap, (Analyzer) null) ;
          return create(base, index, docProducer) ;
      }
     
     /** Create a text-indexed dataset, using Lucene */ 
     public static DatasetGraph createLucene(DatasetGraph base, Directory directory, EntityDefinition entMap)
     {
-        TextIndex index = createLuceneIndex(directory, entMap) ;
+        TextIndex index = createLuceneIndex(directory, entMap, (Analyzer) null) ;
         return create(base, index, null, true) ; 
-=======
+    }
 
     /**
      * Create a text-indexed dataset, using Lucene
@@ -184,7 +180,6 @@
     {
         TextIndex index = createLuceneIndex(directory, def, queryAnalyzer) ;
         return create(base, index, true) ; 
->>>>>>> 8a67230f
     }
 
     /** Create a Solr TextIndex */ 
@@ -212,6 +207,6 @@
      * @return The default text document producer for the given graph and text-index pair
      */
     public static TextDocProducer defaultTextDocProducer( DatasetGraph dsg, TextIndex textIndex ) {
-        return new TextDocProducerTriples( dsg, textIndex.getDocDef(), textIndex );
+        return new TextDocProducerTriples(textIndex);
     }
 }
