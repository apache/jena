--- conflicted
+++ resolved
@@ -51,7 +51,6 @@
         return create(base, textIndex, false);
     }
     
-<<<<<<< HEAD
     public static Dataset create(Dataset base, TextIndex textIndex, boolean closeIndexOnDSGClose)
     {
         DatasetGraph dsg = base.asDatasetGraph() ;
@@ -93,32 +92,17 @@
         Context c = dsgt.getContext() ;
         c.set(TextQuery.textIndex, textIndex) ;
         c.set(TextQuery.docProducer, docProducer ) ;
-=======
-    /** Create a text-indexed dataset, optionally allowing the text index to be closed if the Dataset is */
-    public static Dataset create(Dataset base, TextIndex textIndex, boolean closeIndexOnDSGClose)
-    {
-        DatasetGraph dsg = base.asDatasetGraph() ;
-        dsg = create(dsg, textIndex, closeIndexOnDSGClose) ;
-        return DatasetFactory.create(dsg) ;
-    }
-
-
-    /** Create a text-indexed DatasetGraph */ 
-    public static DatasetGraph create(DatasetGraph dsg, TextIndex textIndex)
-    {
-        return create(dsg, textIndex, false);
+        return dsgt ;
     }
     
     /** Create a text-indexed DatasetGraph, optionally allowing the text index to be closed if the DatasetGraph is */
     public static DatasetGraph create(DatasetGraph dsg, TextIndex textIndex, boolean closeIndexOnDSGClose)
     {
-        TextDocProducer producer = new TextDocProducerTriples(textIndex.getDocDef(), textIndex) ;
+        TextDocProducer producer = new TextDocProducerTriples(dsg, textIndex.getDocDef(), textIndex) ;
         DatasetGraph dsgt = new DatasetGraphText(dsg, textIndex, producer, closeIndexOnDSGClose) ;
         // Also set on dsg
         Context c = dsgt.getContext() ;
-        c.set(TextQuery.textIndex, textIndex) ;
->>>>>>> a0de3158
-        
+        c.set(TextQuery.textIndex, textIndex) ;       
         return dsgt ;
     }
 
@@ -153,11 +137,7 @@
     public static DatasetGraph createLucene(DatasetGraph base, Directory directory, EntityDefinition entMap)
     {
         TextIndex index = createLuceneIndex(directory, entMap) ;
-<<<<<<< HEAD
         return create(base, index, null, true) ; 
-=======
-        return create(base, index, true) ; 
->>>>>>> a0de3158
     }
 
     /** Create a Solr TextIndex */ 
@@ -178,7 +158,6 @@
     public static DatasetGraph createSolrIndex(DatasetGraph base, SolrServer server, EntityDefinition entMap)
     {
         TextIndex index = createSolrIndex(server, entMap) ;
-<<<<<<< HEAD
         return create(base, index, null, true) ; 
     }
     
@@ -187,8 +166,5 @@
      */
     public static TextDocProducer defaultTextDocProducer( DatasetGraph dsg, TextIndex textIndex ) {
         return new TextDocProducerTriples( dsg, textIndex.getDocDef(), textIndex );
-=======
-        return create(base, index, true) ; 
->>>>>>> a0de3158
     }
 }
