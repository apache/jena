--- conflicted
+++ resolved
@@ -18,10 +18,10 @@
 
 package org.apache.jena.query.text.assembler;
 
-<<<<<<< HEAD
+
 import static org.apache.jena.query.text.assembler.TextVocab.pDataset ;
 import static org.apache.jena.query.text.assembler.TextVocab.pIndex ;
-import static org.apache.jena.query.text.assembler.TextVocab.pDocProducer ;
+import static org.apache.jena.query.text.assembler.TextVocab.pTextDocProducer ;
 import static org.apache.jena.query.text.assembler.TextVocab.pCloseIndexOnClose ;
 import static org.apache.jena.query.text.assembler.TextVocab.textDataset ;
 
@@ -29,14 +29,14 @@
 
 import org.apache.jena.query.text.TextDatasetFactory ;
 import org.apache.jena.query.text.TextDocProducer;
-=======
+
 import java.lang.reflect.Constructor ;
 
 import org.apache.jena.atlas.logging.Log ;
 import org.apache.jena.query.text.TextDatasetFactory ;
 import org.apache.jena.query.text.TextDocProducer ;
 import org.apache.jena.query.text.TextDocProducerTriples ;
->>>>>>> 8a67230f
+
 import org.apache.jena.query.text.TextIndex ;
 
 import com.hp.hpl.jena.assembler.Assembler ;
@@ -45,11 +45,11 @@
 import com.hp.hpl.jena.assembler.exceptions.AssemblerException;
 import com.hp.hpl.jena.query.Dataset ;
 import com.hp.hpl.jena.rdf.model.Resource ;
-<<<<<<< HEAD
+
 import com.hp.hpl.jena.sparql.core.DatasetGraph;
-=======
+
 import com.hp.hpl.jena.sparql.ARQConstants ;
->>>>>>> 8a67230f
+
 import com.hp.hpl.jena.sparql.core.assembler.DatasetAssembler ;
 import com.hp.hpl.jena.sparql.util.Loader ;
 import com.hp.hpl.jena.sparql.util.graph.GraphUtils ;
@@ -78,49 +78,32 @@
     	the closeIndexOnClose defaults to true unless the
     	closeIndexOnClose property specifies otherwise. 
      */
-    @Override
-    public Dataset open(Assembler a, Resource root, Mode mode)
-    {
-        Resource dataset = GraphUtils.getResourceValue(root, pDataset) ;
-        Resource index   = GraphUtils.getResourceValue(root, pIndex) ;
-<<<<<<< HEAD
-        String producer = GraphUtils.getStringValue(root, pDocProducer ) ;
-        String close = GraphUtils.getStringValue(root, pCloseIndexOnClose ) ;
+//    @Override
+//	public Dataset open(Assembler a, Resource root, Mode mode)
+//	{
+//		Resource dataset = GraphUtils.getResourceValue(root, pDataset) ;
+//		Resource index   = GraphUtils.getResourceValue(root, pIndex) ;
+//        String producer = GraphUtils.getStringValue(root, pDocProducer ) ;
+//        String close = GraphUtils.getStringValue(root, pCloseIndexOnClose ) ;
+//
+//        boolean closeIndexOnClose = (close == null ? true : close.equals("true"));
+//        
+//        Dataset ds = (Dataset)a.open(dataset) ;
+//        TextIndex textIndex = (TextIndex)a.open(index) ;
+//        TextDocProducer docProducer = null;
+//        if (producer != null) {
+//            docProducer = getDocProducer(root, producer, ds.asDatasetGraph(), textIndex);
+//        }
+//        Dataset dst = TextDatasetFactory.create(ds, textIndex, docProducer, closeIndexOnClose) ;
+//        return dst ;        
+//    }
 
-        boolean closeIndexOnClose = (close == null ? true : close.equals("true"));
-        
-        Dataset ds = (Dataset)a.open(dataset) ;
-        TextIndex textIndex = (TextIndex)a.open(index) ;
-        TextDocProducer docProducer = null;
-        if (producer != null) {
-            docProducer = getDocProducer(root, producer, ds.asDatasetGraph(), textIndex);
-        }
-        Dataset dst = TextDatasetFactory.create(ds, textIndex, docProducer, closeIndexOnClose) ;
-        return dst ;        
-    }
-    
-    @SuppressWarnings("unchecked")
-    private TextDocProducer getDocProducer(Resource root, String className, DatasetGraph dsg, TextIndex textIndex) {
-        Class<TextDocProducer> pc;
-        try {
-            pc = (Class<TextDocProducer>) Class.forName(className);
-        } catch (ClassNotFoundException e) {
-            throw new AssemblerException(root, "failed to load class '" + className + "'", e);
-        }
-        Constructor<TextDocProducer> constructor;
-        try {
-            constructor = pc.getDeclaredConstructor(DatasetGraph.class, TextIndex.class);
-        } catch (NoSuchMethodException e) {
-            throw new AssemblerException(root, "DocProducer class has no constructor" + className +"(DatasetGraph,TextIndex)", e);
-        } catch (SecurityException e) {
-            throw new AssemblerException(root, "Security exception accessing " + className + "(DatasetGraph,TextIndex)", e);
-        }
-        try {
-            return constructor.newInstance(dsg, textIndex);
-        } catch (Exception e) {
-            throw new AssemblerException(root, "Can't create instance of " + className, e);
-        }
-=======
+	@Override
+	public Dataset open(Assembler a, Resource root, Mode mode)
+	{
+		Resource dataset = GraphUtils.getResourceValue(root, pDataset) ;
+		Resource index   = GraphUtils.getResourceValue(root, pIndex) ;
+
         Resource textDocProducerNode = GraphUtils.getResourceValue(root, pTextDocProducer) ;
         
         Dataset ds = (Dataset)a.open(dataset) ;
@@ -144,7 +127,29 @@
         
         Dataset dst = TextDatasetFactory.create(ds, textIndex, true, textDocProducer) ;
         return dst ;
+    }
         
->>>>>>> 8a67230f
-    }
+	
+	@SuppressWarnings("unchecked")
+	private TextDocProducer getDocProducer(Resource root, String className, DatasetGraph dsg, TextIndex textIndex) {
+	    Class<TextDocProducer> pc;
+	    try {
+	        pc = (Class<TextDocProducer>) Class.forName(className);
+	    } catch (ClassNotFoundException e) {
+	        throw new AssemblerException(root, "failed to load class '" + className + "'", e);
+	    }
+	    Constructor<TextDocProducer> constructor;
+	    try {
+	        constructor = pc.getDeclaredConstructor(DatasetGraph.class, TextIndex.class);
+	    } catch (NoSuchMethodException e) {
+	        throw new AssemblerException(root, "DocProducer class has no constructor" + className +"(DatasetGraph,TextIndex)", e);
+	    } catch (SecurityException e) {
+	        throw new AssemblerException(root, "Security exception accessing " + className + "(DatasetGraph,TextIndex)", e);
+	    }
+	    try {
+	        return constructor.newInstance(dsg, textIndex);
+	    } catch (Exception e) {
+	        throw new AssemblerException(root, "Can't create instance of " + className, e);
+	    }   
+	}
 }
