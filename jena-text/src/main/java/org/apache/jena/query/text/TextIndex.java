--- conflicted
+++ resolved
@@ -45,15 +45,10 @@
     //** score
     // Need to have more complex results.
     
-<<<<<<< HEAD
-    /** Access the index - limit if -1 for as many as possible */ 
-    List<TextHit> query(String qs, int limit) ;
-=======
     /** Access the index - limit if -1 for as many as possible 
      * Throw QueryParseException for syntax errors in the query string.
      */ 
-    List<Node> query(String qs, int limit) ;
->>>>>>> e789e9f3
+    List<TextHit> query(String qs, int limit) ;
     
     List<TextHit> query(String qs) ;
 
