/**
 * Licensed to the Apache Software Foundation (ASF) under one
 * or more contributor license agreements.  See the NOTICE file
 * distributed with this work for additional information
 * regarding copyright ownership.  The ASF licenses this file
 * to you under the Apache License, Version 2.0 (the
 * "License"); you may not use this file except in compliance
 * with the License.  You may obtain a copy of the License at
 *
 *     http://www.apache.org/licenses/LICENSE-2.0
 *
 * Unless required by applicable law or agreed to in writing, software
 * distributed under the License is distributed on an "AS IS" BASIS,
 * WITHOUT WARRANTIES OR CONDITIONS OF ANY KIND, either express or implied.
 * See the License for the specific language governing permissions and
 * limitations under the License.
 */

package org.apache.jena.query.text ;

import java.io.IOException ;
import java.util.ArrayList ;
import java.util.HashMap ;
import java.util.List ;
import java.util.Map ;
import java.util.Map.Entry ;

import org.apache.lucene.analysis.Analyzer ;
import org.apache.lucene.analysis.core.KeywordAnalyzer ;
import org.apache.lucene.analysis.miscellaneous.PerFieldAnalyzerWrapper ;
import org.apache.lucene.analysis.standard.StandardAnalyzer ;
import org.apache.lucene.document.Document ;
import org.apache.lucene.document.Field ;
import org.apache.lucene.document.FieldType ;
import org.apache.lucene.document.StringField ;
import org.apache.lucene.document.TextField ;
import org.apache.lucene.index.DirectoryReader ;
import org.apache.lucene.index.IndexReader ;
import org.apache.lucene.index.IndexWriter ;
import org.apache.lucene.index.IndexWriterConfig ;
import org.apache.lucene.index.Term;
import org.apache.lucene.queryparser.classic.ParseException ;
import org.apache.lucene.queryparser.classic.QueryParser ;
import org.apache.lucene.queryparser.classic.QueryParserBase ;
import org.apache.lucene.search.IndexSearcher ;
import org.apache.lucene.search.Query ;
import org.apache.lucene.search.ScoreDoc ;
import org.apache.lucene.store.Directory ;
import org.apache.lucene.util.Version ;
import org.slf4j.Logger ;
import org.slf4j.LoggerFactory ;

import com.hp.hpl.jena.graph.Node ;
import com.hp.hpl.jena.graph.NodeFactory ;
import com.hp.hpl.jena.sparql.util.NodeFactoryExtra ;

public class TextIndexLucene implements TextIndex {
    private static Logger          log      = LoggerFactory.getLogger(TextIndexLucene.class) ;

    private static int             MAX_N    = 10000 ;
    public static final Version    VER      = Version.LUCENE_46 ;

    public static final FieldType  ftIRI ;
    static {
        ftIRI = new FieldType() ;
        ftIRI.setTokenized(false) ;
        ftIRI.setStored(true) ;
        ftIRI.setIndexed(true) ;
        ftIRI.freeze() ;
    }
    public static final FieldType  ftString = StringField.TYPE_NOT_STORED ;
    public static final FieldType  ftText   = TextField.TYPE_NOT_STORED ;
    // Bigger index, easier to debug!
    // public static final FieldType ftText = TextField.TYPE_STORED ;

    private final EntityDefinition docDef ;
    private final Directory        directory ;
    private final Analyzer         analyzer ;
    
    // The IndexWriter can't be final because we may have to recreate it if rollback() is called.
    // However, it needs to be volatile in case the next write transaction is on a different thread,
    // but we do not need locking because we are assuming that there can only be one writer
    // at a time (enforced elsewhere).
    private volatile IndexWriter   indexWriter ;
    
    /**
     * Constructs a new TextIndexLucene.
     * 
     * @param directory The Lucene Directory for the index
     * @param def The EntityDefinition that defines how entities are stored in the index
     */
    public TextIndexLucene(Directory directory, EntityDefinition def) {
        this.directory = directory ;
        this.docDef = def ;

        // create the analyzer as a wrapper that uses KeywordAnalyzer for
        // entity and graph fields and StandardAnalyzer for all other
        Map<String, Analyzer> analyzerPerField = new HashMap<>() ;
        analyzerPerField.put(def.getEntityField(), new KeywordAnalyzer()) ;
        if ( def.getGraphField() != null )
            analyzerPerField.put(def.getGraphField(), new KeywordAnalyzer()) ;
        
        for (String field : def.fields()) {
        	Analyzer analyzer = def.getAnalyzer(field);
        	if (analyzer != null) {
        		analyzerPerField.put(field, analyzer);
        	}
        }
        
        this.analyzer = new PerFieldAnalyzerWrapper(new StandardAnalyzer(VER), analyzerPerField) ;

        openIndexWriter();
    }
    
    private void openIndexWriter() {
        IndexWriterConfig wConfig = new IndexWriterConfig(VER, analyzer) ;
        try
        {
            indexWriter = new IndexWriter(directory, wConfig) ;
            // Force a commit to create the index, otherwise querying before writing will cause an exception
            indexWriter.commit();
        }
        catch (IOException e)
        {
            throw new TextIndexException(e) ;
        }
    }
    
    public Directory getDirectory() {
        return directory ;
    }

    public Analyzer getAnalyzer() {
        return analyzer ;
    }
    
    public IndexWriter getIndexWriter() {
        return indexWriter;
    }
    
    @Override
    public void prepareCommit() {
        try {
            indexWriter.prepareCommit();
        }
        catch (IOException e) {
            throw new TextIndexException(e);
        }
    }
    
    @Override
    public void commit() {
        try {
            indexWriter.commit();
        }
        catch (IOException e) {
            throw new TextIndexException(e);
        }
    }
    
    @Override
    public void rollback() {
        IndexWriter idx = indexWriter;
        indexWriter = null;
        try {
            idx.rollback();
        }
        catch (IOException e) {
            throw new TextIndexException(e);
        }
        
        // The rollback will close the indexWriter, so we need to reopen it
        openIndexWriter();
    }

    @Override
    public void close() {
        try {
            indexWriter.close() ;
        }
        catch (IOException ex) {
            throw new TextIndexException(ex) ;
        }
    }

    @Override
    public void addEntity(Entity entity) {
        if ( log.isDebugEnabled() )
            log.debug("Add entity: " + entity) ;
        try {
            Document doc = doc(entity) ;
            indexWriter.addDocument(doc) ;
<<<<<<< HEAD
        }
        catch (IOException e) {
            throw new TextIndexException(e) ;
        }
    }
    @Override
    public void updateEntity(Entity entity) {
       if ( log.isDebugEnabled() )
            log.debug("Add entity: " + entity) ;
        try {
            boolean autoBatch = (indexWriter == null) ;
            Document doc = doc(entity) ;
// what to replace with here?           
//            if ( autoBatch )
//                startIndexing() ;
            Term term = new Term(docDef.getEntityField(), entity.getId());
            indexWriter.updateDocument(term, doc);
// likewise, what to replace with here?
//            if ( autoBatch )
//                finishIndexing() ;
=======
>>>>>>> a0de3158
        }
        catch (IOException e) {
            throw new TextIndexException(e) ;
        }
    }
    
    private Document doc(Entity entity) {
        Document doc = new Document() ;
        Field entField = new Field(docDef.getEntityField(), entity.getId(), ftIRI) ;
        doc.add(entField) ;

        String graphField = docDef.getGraphField() ;
        if ( graphField != null ) {
            Field gField = new Field(graphField, entity.getGraph(), ftString) ;
            doc.add(gField) ;
        }

        for ( Entry<String, Object> e : entity.getMap().entrySet() ) {
            Field field = new Field(e.getKey(), (String)e.getValue(), ftText) ;
            doc.add(field) ;
        }
        return doc ;
    }

    @Override
    public Map<String, Node> get(String uri) {
        try {
            IndexReader indexReader = DirectoryReader.open(directory);
            List<Map<String, Node>> x = get$(indexReader, uri) ;
            if ( x.size() == 0 )
                return null ;
            // if ( x.size() > 1)
            // throw new TextIndexException("Multiple entires for "+uri) ;
            return x.get(0) ;
        }
        catch (Exception ex) {
            throw new TextIndexException(ex) ;
        }
    }

    private static Query parseQuery(String queryString, String primaryField, Analyzer analyzer) throws ParseException {
        QueryParser queryParser = new QueryParser(VER, primaryField, analyzer) ;
        queryParser.setAllowLeadingWildcard(true) ;
        Query query = queryParser.parse(queryString) ;
        return query ;
    }
    
    private List<Map<String, Node>> get$(IndexReader indexReader, String uri) throws ParseException, IOException {
        String escaped = QueryParserBase.escape(uri) ;
        String qs = docDef.getEntityField() + ":" + escaped ;
        Query query = parseQuery(qs, docDef.getPrimaryField(), analyzer) ;
        IndexSearcher indexSearcher = new IndexSearcher(indexReader) ;
        ScoreDoc[] sDocs = indexSearcher.search(query, 1).scoreDocs ;
        List<Map<String, Node>> records = new ArrayList<Map<String, Node>>() ;

        // Align and DRY with Solr.
        for ( ScoreDoc sd : sDocs ) {
            //** score :: sd.score
            Document doc = indexSearcher.doc(sd.doc) ;
            String[] x = doc.getValues(docDef.getEntityField()) ;
            if ( x.length != 1 ) {}
            String uriStr = x[0] ;
            Map<String, Node> record = new HashMap<>() ;
            Node entity = NodeFactory.createURI(uriStr) ;
            record.put(docDef.getEntityField(), entity) ;

            for ( String f : docDef.fields() ) {
                // log.info("Field: "+f) ;
                String[] values = doc.getValues(f) ;
                for ( String v : values ) {
                    Node n = entryToNode(v) ;
                    record.put(f, n) ;
                }
                records.add(record) ;
            }
        }
        return records ;
    }

    @Override
    public List<Node> query(String qs) {
        return query(qs, MAX_N) ;
    }

    @Override
    public List<Node> query(String qs, int limit) {
        //** score
        try (IndexReader indexReader = DirectoryReader.open(directory)) {
            return query$(indexReader, qs, limit) ;
        } 
        catch (Exception ex) {
            throw new TextIndexException(ex) ;
        }
    }

    private List<Node> query$(IndexReader indexReader, String qs, int limit) throws ParseException, IOException {
        IndexSearcher indexSearcher = new IndexSearcher(indexReader) ;
        Query query = parseQuery(qs, docDef.getPrimaryField(), analyzer) ;
        if ( limit <= 0 )
            limit = MAX_N ;
        ScoreDoc[] sDocs = indexSearcher.search(query, limit).scoreDocs ;

        List<Node> results = new ArrayList<>() ;

        // Align and DRY with Solr.
        for ( ScoreDoc sd : sDocs ) {
            Document doc = indexSearcher.doc(sd.doc) ;
            String[] values = doc.getValues(docDef.getEntityField()) ;
            for ( String v : values ) {
                Node n = TextQueryFuncs.stringToNode(v) ;
                results.add(n) ;
            }
        }
        return results ;
    }

    @Override
    public EntityDefinition getDocDef() {
        return docDef ;
    }
    
    private static void exception(Exception ex) {
        throw new TextIndexException(ex) ;
    }
    
    private Node entryToNode(String v) {
        // TEMP
        return NodeFactoryExtra.createLiteralNode(v, null, null) ;
    }
<<<<<<< HEAD
    
    /**
      * Delete documents matching the given Term
      * @param term A term to match against the documents to be deleted
      */
    public void deleteDocuments( Term term ) {
         try {
             indexWriter.deleteDocuments( term );
         }
         catch (IOException e) {
             log.error( e.getMessage(), e );
             throw new TextIndexException( e );
         }
     }
    
=======
>>>>>>> a0de3158
}<|MERGE_RESOLUTION|>--- conflicted
+++ resolved
@@ -190,7 +190,6 @@
         try {
             Document doc = doc(entity) ;
             indexWriter.addDocument(doc) ;
-<<<<<<< HEAD
         }
         catch (IOException e) {
             throw new TextIndexException(e) ;
@@ -211,8 +210,6 @@
 // likewise, what to replace with here?
 //            if ( autoBatch )
 //                finishIndexing() ;
-=======
->>>>>>> a0de3158
         }
         catch (IOException e) {
             throw new TextIndexException(e) ;
@@ -342,7 +339,6 @@
         // TEMP
         return NodeFactoryExtra.createLiteralNode(v, null, null) ;
     }
-<<<<<<< HEAD
     
     /**
       * Delete documents matching the given Term
@@ -357,7 +353,4 @@
              throw new TextIndexException( e );
          }
      }
-    
-=======
->>>>>>> a0de3158
 }