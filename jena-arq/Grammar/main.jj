/*
 * Licensed to the Apache Software Foundation (ASF) under one
 * or more contributor license agreements.  See the NOTICE file
 * distributed with this work for additional information
 * regarding copyright ownership.  The ASF licenses this file
 * to you under the Apache License, Version 2.0 (the
 * "License"); you may not use this file except in compliance
 * with the License.  You may obtain a copy of the License at
 *
 *     http://www.apache.org/licenses/LICENSE-2.0
 *
 * Unless required by applicable law or agreed to in writing, software
 * distributed under the License is distributed on an "AS IS" BASIS,
 * WITHOUT WARRANTIES OR CONDITIONS OF ANY KIND, either express or implied.
 * See the License for the specific language governing permissions and
 * limitations under the License.
 */

// ARQ/SPARQL 1.1 Grammar - native syntax for the query engine
#if 0
// (Run through cpp -P -C first)
#endif

#if !defined(ARQ) && !defined(SPARQL_12)
#error Please define one of ARQ and SPARQL_12
#endif

#if defined(ARQ) && defined(SPARQL_12)
#error Please define only one of ARQ and SPARQL_12
#endif

#if defined(SPARQL_10)
#error This is not the SPARQL 1.0 grammar file.
#endif

#if defined(SPARQL_11)
#error This is not the SPARQL 1.1 grammar file.
#endif

#ifdef SPARQL_12
#define PACKAGE     lang.sparql_12
#define CLASS       SPARQLParser12
#define PARSERBASE  SPARQLParser12Base
#endif

#ifdef ARQ
#define PACKAGE     lang.arq
#define CLASS       ARQParser
#define PARSERBASE  ARQParserBase
#endif

options
{
#ifdef SPARQL_12
    // Standards with \ u everywhere, \U in strings and IRIs only.
    // \ u processed in the input stream
    // SPARQL 1.0 and 1.1
    JAVA_UNICODE_ESCAPE   = true ;
    UNICODE_INPUT         = false ;
#endif
#ifdef ARQ
    // \ u processed after parsing in strings and IRIs, nowhere else.
    JAVA_UNICODE_ESCAPE   = false ;
    UNICODE_INPUT         = true ;
#endif

  STATIC                = false ;
//  DEBUG_PARSER          = true ;
//  DEBUG_TOKEN_MANAGER   = true ;
}

PARSER_BEGIN(CLASS)
/*
 * Licensed to the Apache Software Foundation (ASF) under one
 * or more contributor license agreements.  See the NOTICE file
 * distributed with this work for additional information
 * regarding copyright ownership.  The ASF licenses this file
 * to you under the Apache License, Version 2.0 (the
 * "License"); you may not use this file except in compliance
 * with the License.  You may obtain a copy of the License at
 *
 *     http://www.apache.org/licenses/LICENSE-2.0
 *
 * Unless required by applicable law or agreed to in writing, software
 * distributed under the License is distributed on an "AS IS" BASIS,
 * WITHOUT WARRANTIES OR CONDITIONS OF ANY KIND, either express or implied.
 * See the License for the specific language governing permissions and
 * limitations under the License.
 */

package org.apache.jena.sparql.PACKAGE ;

import org.apache.jena.graph.* ;
import org.apache.jena.query.* ;
import org.apache.jena.sparql.core.Var ;
import org.apache.jena.sparql.syntax.* ;
import org.apache.jena.sparql.expr.* ;
import org.apache.jena.sparql.path.* ;
import org.apache.jena.sparql.expr.aggregate.* ;
import org.apache.jena.sparql.expr.aggregate.lib.* ;
import org.apache.jena.update.* ;
import org.apache.jena.sparql.modify.request.* ;

#ifdef ARQ
import org.apache.jena.sparql.core.Quad ;
import java.util.List;
import java.util.ArrayList;
#endif

public class CLASS extends PARSERBASE
{}
PARSER_END(CLASS)

// // Common top for single entry point.
// void Top(): {}
// {
//     ( Query() | Update() )
//     <EOF>
// }

// Query only entry point
void QueryUnit(): { }
{
#ifdef ARQ
  ByteOrderMark()
#endif
  { startQuery() ; }
  Query() <EOF>
  { finishQuery() ; }
}

void Query() : { }
{    
  Prologue()
  ( SelectQuery() | ConstructQuery() | DescribeQuery() | AskQuery()
#ifdef ARQ
    | JsonQuery()
#endif
  )
  ValuesClause()
}

void UpdateUnit() : {}
{
#ifdef ARQ
  ByteOrderMark()
#endif
  { startUpdateRequest() ; }
  Update()
  <EOF>
  { finishUpdateRequest() ; }
}

#ifdef ARQ
void ByteOrderMark() : {}
{
   (<BOM>)?
}
#endif

void Prologue() : {}
{
  ( BaseDecl() | PrefixDecl() )*
}

void BaseDecl() : { Token t ; String iri ; }
{
  t = <BASE> iri = IRIREF()
  { setBase(iri, t.beginLine, t.beginColumn ) ; }
}

void PrefixDecl() : { Token t ; String iri ; }
{
    <PREFIX> t = <PNAME_NS> iri = IRIREF()
    { String s = fixupPrefix(t.image, t.beginLine, t.beginColumn);
      setPrefix(s, iri, t.beginLine, t.beginColumn) ; }
}

// ---- Query type clauses

void SelectQuery() : { }
{  
  SelectClause()
  ( DatasetClause() )*
  WhereClause()
  SolutionModifier()
}

void SubSelect() :{ }
{  
  SelectClause()
  WhereClause()
  SolutionModifier()
  ValuesClause()
} 

void SelectClause() : {  Var v ; Expr expr ; Node n ; }
{
  <SELECT>
    { getQuery().setQuerySelectType() ; }
  ( <DISTINCT> { getQuery().setDistinct(true);} 
  | <REDUCED>  { getQuery().setReduced(true); }
  )? 

  { setAllowAggregatesInExpressions(true) ; }
  (
    (
      v = Var()                     { getQuery().addResultVar(v) ; }
    | 
#ifdef ARQ
      // Expressions without ()
      ( LOOKAHEAD(2)
        expr = BuiltInCall()        { getQuery().addResultVar((Var)null, expr) ; }
      | expr = FunctionCall()       { getQuery().addResultVar((Var)null, expr) ; }
      | n = RDFLiteral()            { getQuery().addResultVar((Var)null, NodeValue.makeNode(n)) ; }
      | n = NumericLiteral()        { getQuery().addResultVar((Var)null, NodeValue.makeNode(n)) ; }
      | n = BooleanLiteral()        { getQuery().addResultVar((Var)null, NodeValue.makeNode(n)) ; }
      )
      // @@ PROBLEMS: expr = FunctionCall()
      // <uri>(?x)
      // looks like a function call and also a "<uri> ( ?v )"
      //| expr = FunctionCall()  { getQuery().addResultVar((Var)null, expr) ; }
    |
#endif      
        // Expressions with ()
      (
        { v = null ; }
        <LPAREN>
        expr = Expression() 
#ifdef SPARQL_12
        <AS> v = Var()
#endif
#ifdef ARQ
        ( <AS> v = Var() ) ?
#endif
        <RPAREN>
        { getQuery().addResultVar(v, expr) ; }
      )
      { getQuery().setQueryResultStar(false) ; }
    )+
  |
    <STAR> { getQuery().setQueryResultStar(true) ; }
  )
  { setAllowAggregatesInExpressions(false) ; }
}

#ifdef ARQ
// Allows quads
void ConstructQuery() : { Template t ; 
                          QuadAcc acc = new QuadAcc() ; }
{
 <CONSTRUCT>
   { getQuery().setQueryConstructType() ; }
 (
    // Full form.
    t = ConstructTemplate() 
      { getQuery().setConstructTemplate(t) ; }
    ( DatasetClause() )*
    WhereClause()
    SolutionModifier()
 |
    // Abbreviated CONSTRUCT WHERE {}
    ( DatasetClause() )*
    <WHERE>
    // Should have been "ConstructTemplate()"
    <LBRACE>  
    ConstructQuads(acc) // Quads
    <RBRACE>
    SolutionModifier()
    { 
      t = new Template(acc) ;
      getQuery().setConstructTemplate(t) ;
      // Create a query in the same shape as the query created by writing out in full.
	  ElementGroup elg = createQueryPattern(t);
      getQuery().setQueryPattern(elg) ;
    }
 )
}
#else
void ConstructQuery() : { Template t ; 
                          TripleCollectorBGP acc = new TripleCollectorBGP() ; }
{
 <CONSTRUCT>
   { getQuery().setQueryConstructType() ; }
 (
    // Full form.
    t = ConstructTemplate() 
      { getQuery().setConstructTemplate(t) ; }
    ( DatasetClause() )*
    WhereClause()
    SolutionModifier()
 |
    // Abbreviated CONSTRUCT WHERE {}
    ( DatasetClause() )*
    <WHERE>
    // Should have been "ConstructTemplate()"
    <LBRACE>  
    (TriplesTemplate(acc))? // triples
    <RBRACE>
    SolutionModifier()
    { 
      t = new Template(acc.getBGP()) ;
      getQuery().setConstructTemplate(t) ;
      // Create a query in the same shape as the query created by writing out in full.
      ElementPathBlock epb = new ElementPathBlock(acc.getBGP()) ;
      ElementGroup elg = new ElementGroup() ;
      elg.addElement(epb) ;
      getQuery().setQueryPattern(elg) ;
    }
 )
}
#endif

void DescribeQuery() : { Node n ; }
{
  <DESCRIBE>
    { getQuery().setQueryDescribeType() ; }
  (
    ( n = VarOrIri() { getQuery().addDescribeNode(n) ; } )+
    { getQuery().setQueryResultStar(false) ; }
  |
    <STAR>
    { getQuery().setQueryResultStar(true) ; }
  )
  ( DatasetClause() )*
  ( WhereClause() )?
  SolutionModifier()
}

void AskQuery() : {}
{
  <ASK> { getQuery().setQueryAskType() ; }
  ( DatasetClause() )*
  WhereClause()
  SolutionModifier()
}

#ifdef ARQ
void JsonQuery() : {}
{
  JsonClause()
  ( DatasetClause() )*
  WhereClause()
  SolutionModifier()
}

void JsonClause() : {}
{
  <JSON> { getQuery().setQueryJsonType() ; }
  <LBRACE>
  JsonObjectMember() ( <COMMA> JsonObjectMember() ) *
  <RBRACE> 
}

void JsonObjectMember() : { Node o ; String s ; Token t; }
{
  s = String()
  // PNAME_NS would eval true before COLON (default namescape) so we make sure we got what we were expecting
  t = <PNAME_NS> {
    if ( ! t.image.equals(":") )
      throwParseException("Prefix name expression not legal at this point : "+t.image, t.beginLine, t.beginColumn) ;
  }
  (
    o = Var() { getQuery().addResultVar((Var)o) ; getQuery().addJsonMapping(s, o) ; }
  | o = RDFLiteral() { getQuery().addResultVar(s, NodeValue.makeNode(o)) ; getQuery().addJsonMapping(s, o) ; }
  | o = NumericLiteral() { getQuery().addResultVar(s, NodeValue.makeNode(o)) ; getQuery().addJsonMapping(s, o) ; }
  | o = BooleanLiteral() { getQuery().addResultVar(s, NodeValue.makeNode(o)) ; getQuery().addJsonMapping(s, o) ; }
  )
}

#endif

// ----

void DatasetClause() : {}
{
  <FROM>
  ( DefaultGraphClause() | NamedGraphClause() )
}

void DefaultGraphClause() : { String iri ; }
{
  iri = SourceSelector() 
  {
    // This checks for duplicates
    getQuery().addGraphURI(iri) ;
  }
}

void NamedGraphClause() : { String iri ; }
{
  <NAMED>
  iri = SourceSelector()
  { 
    // This checks for duplicates
    getQuery().addNamedGraphURI(iri) ;
  }
}

String SourceSelector() : { String iri ; }
{
  iri = iri() { return iri ; }
}


void WhereClause() : { Element el ; }
{
   (<WHERE>)? 
   { startWherePattern() ; }
   el = GroupGraphPattern() { getQuery().setQueryPattern(el) ; }
   { finishWherePattern() ; }
}

void SolutionModifier() : { }
{
  ( GroupClause() )?
  ( HavingClause() )?
  ( OrderClause() )?
  ( LimitOffsetClauses() )? 
}

void GroupClause() : { }
{
  <GROUP> <BY> ( GroupCondition() )+
}

void GroupCondition() : { Var v = null ; Expr expr = null ; }
{
  ( expr = BuiltInCall()   { getQuery().addGroupBy((Var)null, expr) ; }
  | expr = FunctionCall()  { getQuery().addGroupBy((Var)null, expr) ; }
  |
    <LPAREN>
      expr = Expression() 
    ( <AS>  v = Var() )?
    <RPAREN>
    { getQuery().addGroupBy(v ,expr) ; }
  | v = Var()
    { getQuery().addGroupBy(v) ; }
  )
}

void HavingClause() : { }
{
    { setAllowAggregatesInExpressions(true) ; }
    <HAVING> (HavingCondition())+
    { setAllowAggregatesInExpressions(false) ; }
}

void HavingCondition() : { Expr c ; }
{
  c = Constraint()
  { getQuery().addHavingCondition(c) ; }
}

void OrderClause() : { }
{
  { setAllowAggregatesInExpressions(true) ; }
  <ORDER> <BY> ( OrderCondition() )+
  { setAllowAggregatesInExpressions(false) ; }
}

void OrderCondition() :
{ int direction = 0 ; Expr expr = null ; Node v = null ; }
{
  { direction = Query.ORDER_DEFAULT ; }
  (
    ( // These are for clarity in the HTML
      ( <ASC>  { direction = Query.ORDER_ASCENDING ; }
      | <DESC> { direction = Query.ORDER_DESCENDING ; } ) 
      expr = BrackettedExpression() 
    )
  |
    ( expr = Constraint()
    | v = Var() //{ expr = asExpr(v) ; } 
    ) 
  )
  { if ( v == null )
          getQuery().addOrderBy(expr, direction) ;
      else
          getQuery().addOrderBy(v, direction) ; }
}

SortCondition OrderConditionForAggregationFunction() :
{ int direction = 0 ; Expr expr = null ; Node v = null ; }
{
  { direction = Query.ORDER_DEFAULT ; }
  (
    ( // These are for clarity in the HTML
      ( <ASC>  { direction = Query.ORDER_ASCENDING ; }
      | <DESC> { direction = Query.ORDER_DESCENDING ; } ) 
      expr = BrackettedExpression() 
    )
  |
    ( expr = Constraint()
    | v = Var() //{ expr = asExpr(v) ; } 
    ) 
  )
  { if ( v == null )
          return new SortCondition(expr, direction) ;
      else
          return new SortCondition(v, direction) ; }
}

void LimitOffsetClauses() : { }
{
  // SPARQL does not care about the order here.
  // SQL (where implemented) does (it's LIMIT then OFFSET generally)
  // But that is counter intuitive as it's applied the other way round
  (
    LimitClause() (OffsetClause())? 
  |
    OffsetClause() (LimitClause())? 
  )
}

void LimitClause() : { Token t ; }
{
  <LIMIT> t = <INTEGER>
    { getQuery().setLimit(integerValue(t.image)) ; }
}

void OffsetClause() : { Token t ; }
{
  <OFFSET> t = <INTEGER>
    { getQuery().setOffset(integerValue(t.image)) ; }
}

void ValuesClause() : { Token t ; }
{
  (
    t = <VALUES>  
    { startValuesClause(t.beginLine, t.beginColumn) ; }
    DataBlock()
    { finishValuesClause(t.beginLine, t.beginColumn) ; }
  )?
}

#ifdef ARQ
void Update() : { }
{
  // Rewrite for no recursion - grammar is not LL(1)
  Prologue()
  (
    Update1()
    (
      // This syntactic lookahead is necessitated by the optional trailing semicolon and prologue
      LOOKAHEAD( <SEMICOLON> Prologue() ( <LOAD> | <CLEAR> | <DROP> | <ADD> |
                   <MOVE> | <COPY> | <CREATE> | <WITH> | <DELETE> | <INSERT> |
                   <USING> | <INSERT_DATA> | <DELETE_DATA> | <DELETE_WHERE> ) )
      <SEMICOLON>
      Prologue()
      Update1()
    )*
    (
      <SEMICOLON>
      Prologue()
    )?
  )?
}
#else
// Strict SPARQL 1.1 : mandatory separator, optional terminator.
void Update() : { }
{
   // SPARQL - recursion - does not scale for large number of updates in a single request
   Prologue()
   (Update1() ( <SEMICOLON> Update() )? )?
}
#endif

void Update1() : { Update up = null ; }
{
  { startUpdateOperation() ; }
  ( up = Load()
  | up = Clear()
  | up = Drop()
  | up = Add()
  | up = Move()
  | up = Copy()
  | up = Create()
  | up = DeleteWhere()
  | up = Modify()
  | InsertData()
  | DeleteData()
  )
  {
    if (null != up) emitUpdate(up) ;
    finishUpdateOperation() ;
  }
}

Update Load() : { String url ; Node dest = null ; boolean silent = false ; }
{
    //    <LOAD> ( iri() )+
    <LOAD>  (<SILENT> { silent = true ; })? url = iri()
    (<INTO> dest = GraphRef() )?
    { return new UpdateLoad(url, dest, silent) ; }
}

Update Clear() : { boolean silent = false ; Target target ; }
{
   <CLEAR> (<SILENT> { silent = true ; })? target = GraphRefAll()
   { return new UpdateClear(target, silent) ; }
}

Update Drop() : { boolean silent = false ; Target target ; }
{
   <DROP> (<SILENT> { silent = true ; })? target = GraphRefAll()
   { return new UpdateDrop(target, silent) ; }
}

Update Create() : { Node iri ; boolean silent = false ; }
{
   <CREATE> (<SILENT> { silent=true ; } )? iri = GraphRef()
   { return new UpdateCreate(iri, silent) ; } 
}

Update Add() : { Target src ; Target dest ; boolean silent = false ; }
{
  <ADD>  (<SILENT> { silent=true ; } )? src = GraphOrDefault() <TO> dest = GraphOrDefault()
  { return new UpdateAdd(src, dest, silent) ; }
}

Update Move() : { Target src ; Target dest ; boolean silent = false ; } 
{
  <MOVE>  (<SILENT> { silent=true ; } )? src = GraphOrDefault() <TO> dest = GraphOrDefault()
  { return new UpdateMove(src, dest, silent) ; }
}

Update Copy() : { Target src ; Target dest ; boolean silent = false ; }
{
  <COPY>  (<SILENT> { silent=true ; } )? src = GraphOrDefault() <TO> dest = GraphOrDefault()
  { return new UpdateCopy(src, dest, silent) ; }
}

// #ifdef ARQ
// void Meta() : { QuadDataAccSink qd = new QuadDataAccSink() ; }
// {
//    <META> 
//    QuadData(qd)
// }
// #endif

void InsertData() : { QuadDataAccSink qd = createInsertDataSink() ; Token t ; }
{
  t =  <INSERT_DATA>
  { int beginLine = t.beginLine; int beginColumn = t.beginColumn; t = null; }
  { startDataInsert(qd, beginLine, beginColumn) ; }
   QuadData(qd)
  {
    finishDataInsert(qd, beginLine, beginColumn) ;
    qd.close() ;
  }
}

void DeleteData() : { QuadDataAccSink qd = createDeleteDataSink() ; Token t ; }
{
  t = <DELETE_DATA>
  { int beginLine = t.beginLine; int beginColumn = t.beginColumn; t = null; }
  { startDataDelete(qd, beginLine, beginColumn) ; }
  QuadData(qd)
  { 
    finishDataDelete(qd, beginLine, beginColumn) ;
    qd.close() ;
  }
}

Update DeleteWhere() : { QuadAcc qp = new QuadAcc() ;  Token t ; }
{
  t = <DELETE_WHERE>
  { int beginLine = t.beginLine; int beginColumn = t.beginColumn; t = null; }
  { startDeleteTemplate(qp, beginLine, beginColumn) ; }
  QuadPattern(qp)
  { finishDeleteTemplate(qp, beginLine, beginColumn) ; }
  { return new UpdateDeleteWhere(qp) ; }
}

Update Modify() : { Element el ; String iri = null ;
                    UpdateModify up = new UpdateModify() ; }
{
  { startModifyUpdate() ; }
  ( <WITH> iri = iri() { Node n = createNode(iri) ; up.setWithIRI(n) ; } )?
  ( DeleteClause(up) ( InsertClause(up) )?
  | InsertClause(up)
  )
  (UsingClause(up))*
  // WHERE is mandatory here.
  <WHERE>
  { startWherePattern() ; }
  el = GroupGraphPattern() { up.setElement(el) ; }    
  { finishWherePattern() ; }
  { finishModifyUpdate() ; }
  { return up ; }
}

void DeleteClause(UpdateModify up) : { QuadAcc qp = up.getDeleteAcc() ;  Token t ;}
{
   t = <DELETE>
   { int beginLine = t.beginLine; int beginColumn = t.beginColumn; t = null; }
   { startDeleteTemplate(qp, beginLine, beginColumn) ; }
   QuadPattern(qp)
   { finishDeleteTemplate(qp, beginLine, beginColumn) ; }
   { up.setHasDeleteClause(true) ; }
}

void InsertClause(UpdateModify up) : { QuadAcc qp = up.getInsertAcc() ; Token t ; }
{
   t = <INSERT>
   { int beginLine = t.beginLine; int beginColumn = t.beginColumn; t = null; }
   { startInsertTemplate(qp, beginLine, beginColumn) ; }
   QuadPattern(qp)
   { finishInsertTemplate(qp, beginLine, beginColumn) ; }
   { up.setHasInsertClause(true) ; }
}

void UsingClause(UpdateWithUsing update) : { String iri ; Node n ; }
{
  <USING> 
  ( iri = iri() 
    { n = createNode(iri) ; update.addUsing(n) ; }
  | <NAMED> iri = iri()
    { n = createNode(iri) ; update.addUsingNamed(n) ; }
  )
}

Target GraphOrDefault() : { String iri ; }
{
  ( <DFT> { return Target.DEFAULT ; }
  |  (<GRAPH>)? 
     iri = iri()
     {  return Target.create(createNode(iri)) ; }
  )
}

Node GraphRef() : { String iri ; }
{
    <GRAPH> iri = iri()
    { return createNode(iri) ; }
}

Target GraphRefAll() : { Node iri ; }
{
   ( iri = GraphRef() 
     { return Target.create(iri) ; }
   | <DFT>    { return Target.DEFAULT ; }
   | <NAMED>  { return Target.NAMED ; } 
   | <ALL>    { return Target.ALL ; } 
   )
}

void QuadPattern(QuadAcc acc) : { }
{
    <LBRACE>
    Quads(acc)
    <RBRACE>
}

//Ground data : As QuadPattern but don't allow variables.
void QuadData(QuadDataAccSink acc) : { }
{
    <LBRACE>
    Quads(acc)
    <RBRACE>
}

void Quads(QuadAccSink acc) : { }
{
   (TriplesTemplate(acc))?
   (
     QuadsNotTriples(acc)
     (<DOT>)?
     (TriplesTemplate(acc))?
   )*
}

void QuadsNotTriples(QuadAccSink acc) : {Node gn ; Node prev = acc.getGraph() ; }
{
    <GRAPH>
#ifdef SPARQL_12   
       gn = VarOrIri()
#endif
#ifdef ARQ
       gn = VarOrBlankNodeOrIri()
#endif
    { setAccGraph(acc, gn) ; }
    <LBRACE> 
    (TriplesTemplate(acc))?
    <RBRACE>
    { setAccGraph(acc, prev) ; }
}
#ifdef ARQ
// See "/* TriG template :: ..... */" below.
// If not TriG like, check this is not "QuadPattern" 
void ConstructQuads(QuadAcc acc) : {}
{
    (/* TriG template: LOOKAHEAD(2) */TriplesTemplate(acc))?
    (
       ConstructQuadsNotTriples(acc)
       (<DOT>)?
       (/* TriG template: LOOKAHEAD(2) */TriplesTemplate(acc))?
    )*    
}

void ConstructQuadsNotTriples(QuadAccSink acc) :
     { Node gn = Quad.defaultGraphNodeGenerated ;
       Node prev = acc.getGraph() ;
     }
{
    (
   	  <GRAPH> /* TriG template :: (<GRAPH>)?*/
      gn = VarOrBlankNodeOrIri()
    )?

    { setAccGraph(acc, gn) ; }
    <LBRACE> 
    (TriplesTemplate(acc))?
    <RBRACE>
    { setAccGraph(acc, prev) ; }
}
#endif

void TriplesTemplate(TripleCollector acc) : { }
{    // same as ConstructTriples
#if SPARQL_12
    // Version for the spec.
    TriplesSameSubject(acc)
    (<DOT> (TriplesTemplate(acc))?)?
#endif
#ifdef ARQ
    // Rewrite for no recursion - grammar is not LL(1)
    TriplesSameSubject(acc)
    (LOOKAHEAD(2) (<DOT>) TriplesSameSubject(acc))*
    (<DOT>)?
#endif
}

// ---- General Graph Pattern 

Element GroupGraphPattern() : { Element el = null ; Token t ; }
{
  t = <LBRACE>
  { int beginLine = t.beginLine; int beginColumn = t.beginColumn; t = null; }
  ( 
    { startSubSelect(beginLine, beginColumn) ; }
    SubSelect()
    { 
      Query q = endSubSelect(beginLine, beginColumn) ;
      el = new ElementSubQuery(q) ;
    }
  | el = GroupGraphPatternSub()
  )
  <RBRACE>
    { return el ; }
}

Element GroupGraphPatternSub() : { Element el = null ; }
{
      { ElementGroup elg = new ElementGroup() ; }
      { startGroup(elg) ; }
  // Ensure two BGP's can't be next to each other
  // Done by seeing if there is a non-BGP and recursing
  // if there is an intermediate
  (
    { startTriplesBlock() ; }
    el = TriplesBlock(null)
    { endTriplesBlock() ;
      elg.addElement(el) ; } 
  )?
  (
    el = GraphPatternNotTriples() 
    { elg.addElement(el) ; }

    (<DOT>)?

    (
      { startTriplesBlock() ; }
      el = TriplesBlock(null)
      { endTriplesBlock() ;
        elg.addElement(el) ; } 
    )?
  )*
      { endGroup(elg) ; }
      { return elg ; }
}

Element TriplesBlock(ElementPathBlock acc) : { }
{
  { if ( acc == null )
        acc = new ElementPathBlock() ;
  }
  TriplesSameSubjectPath(acc)
  ( <DOT> (TriplesBlock(acc))? )?
    { return acc ; }
}

// -----

Element GraphPatternNotTriples() : { Element el = null ; }
{
 (
//    el = GroupGraphPattern()
//  |
//    el = UnionGraphPattern()
//  |
   el = GroupOrUnionGraphPattern()
 |
   el = OptionalGraphPattern()
#ifdef ARQ
 |
   el = LateralGraphPattern()
#endif
 |
   el = MinusGraphPattern()
 |
   el = GraphGraphPattern()
 |
   el = ServiceGraphPattern()
 |
   el = Filter()
 |
   el = Bind()
 |
   el = InlineData()
#ifdef ARQ
 |
   el = Assignment()
 |
   el = Unfold()
 |
   el = ExistsElt()
 |
   el = NotExistsElt()
 |
   el = Unfold()
#endif
 )
 { return el ; }
}

// ---- Definitions of each pattern element

Element OptionalGraphPattern() : { Element el ; }
{ <OPTIONAL> el = GroupGraphPattern()
    { return new ElementOptional(el) ; }
}

#ifdef ARQ
Element LateralGraphPattern() : { Element el ; }
{ <LATERAL> el = GroupGraphPattern()
    { return new ElementLateral(el) ; }
}
#endif

Element GraphGraphPattern() : { Element el ; Node n ;}
{
  <GRAPH> n = VarOrIri() el = GroupGraphPattern()
    { return new ElementNamedGraph(n, el) ; }
}

Element ServiceGraphPattern() : { Element el ; Node n ; boolean silent = false ; }
{
  <SERVICE> 
  (<SILENT>
   { silent=true; }
  )?
  n = VarOrIri()
  el = GroupGraphPattern()
    { return new ElementService(n, el, silent) ; }
}

Element Bind() : {  Var v ; Expr expr ; }
{
  <BIND>
  <LPAREN>
  expr = Expression()
  <AS>
  v = Var()
  <RPAREN>
  { return new ElementBind(v, expr) ; }
}

Element InlineData() : { ElementData el ; Token t ; }
{
  t = <VALUES>
  { int beginLine = t.beginLine; int beginColumn = t.beginColumn; t = null; }
  { el = new ElementData() ;
    startInlineData(el.getVars(), el.getRows(), beginLine, beginColumn) ; }
  DataBlock()
  { finishInlineData(beginLine, beginColumn) ;
    return el ; }
}

void DataBlock() : { }
{
  ( InlineDataOneVar() |  InlineDataFull() )
}

void InlineDataOneVar() : { Var v ; Node n ; Token t ; ; int beginLine; int beginColumn; }
{
  v = Var()
  { emitDataBlockVariable(v) ; }
  t = <LBRACE>
  { beginLine = t.beginLine; beginColumn = t.beginColumn; t = null; }
  ( 
    n = DataBlockValue()
    { startDataBlockValueRow(beginLine, beginColumn) ;
      emitDataBlockValue(n, beginLine, beginColumn) ;
      finishDataBlockValueRow(beginLine, beginColumn) ;
    }
  )*
  t = <RBRACE>
}  
  
void InlineDataFull() : { Var v ; Node n ; Token t ; int beginLine; int beginColumn; }
{
  (
     <NIL>
  |
    <LPAREN>
    (v = Var() { emitDataBlockVariable(v) ; })*
    <RPAREN>
  )
  <LBRACE>
  (
    t = <LPAREN>
    { beginLine = t.beginLine; beginColumn = t.beginColumn; t = null; }
    { startDataBlockValueRow(beginLine, beginColumn) ; }
    (n = DataBlockValue() 
        { emitDataBlockValue(n, beginLine, beginColumn) ; }
    ) *
    t = <RPAREN>
    { beginLine = t.beginLine; beginColumn = t.beginColumn; t = null; }
      { finishDataBlockValueRow(beginLine, beginColumn) ; }
  |
    t = <NIL>
    { beginLine = t.beginLine; beginColumn = t.beginColumn; t = null; }
      { startDataBlockValueRow(beginLine, beginColumn) ; }
      { finishDataBlockValueRow(beginLine, beginColumn) ; }
   )*
  <RBRACE>
}  

Node DataBlockValue() : { Node n ; String iri ; }
{
  iri = iri()           { return createNode(iri) ; }
| n = RDFLiteral()      { return n ; }
| n = NumericLiteral()  { return n ; }
| n = BooleanLiteral()  { return n ; }
| <UNDEF>               { return null ; }
| n = QuotedTripleData()      { return n ; }

}

#ifdef ARQ

Element Assignment() : { Var v ; Expr expr ; }
{
  <LET>  
  <LPAREN>
  v = Var()
  <ASSIGN> 
  expr = Expression()
  <RPAREN>
    { return new ElementAssign(v, expr) ; }
}

Element Unfold() : {  Var v1 ; Var v2 = null ; Expr expr ; }
{
  <UNFOLD>
  <LPAREN>
  expr = Expression()
  <AS>
  v1 = Var()
  (<COMMA> v2 = Var() { ; } )?
  <RPAREN>
  { return new ElementUnfold(expr, v1, v2) ; }
}

Element ExistsElt() : { Element el ; }
{
    <EXISTS>
    el = GroupGraphPattern()
    { return new ElementExists(el) ; }
}

Element NotExistsElt() : { Element el ; }
{
    <NOT> <EXISTS>
    el = GroupGraphPattern()
    { return new ElementNotExists(el) ; }
}

Element Unfold() : {  Var v1 ; Var v2 = null ; Expr expr ; }
{
  <UNFOLD>
  <LPAREN>
  expr = Expression()
  <AS>
  v1 = Var()
  (<COMMA> v2 = Var() { ; } )?
  <RPAREN>
  { return new ElementUnfold(expr, v1, v2) ; }
}
#endif

Element MinusGraphPattern() : { Element el ; }
{
    <MINUS_P>
    el = GroupGraphPattern()
    { return new ElementMinus(el) ; }
}

// Element UnionGraphPattern() : { Element el ; }
// {
//     <UNION>
//     el = GroupGraphPattern()
//     { return new ElementUnion(el) ; }
// }


// SPARQL 1.0: {pattern} UNION {pattern} UNION {pattern} ... :: 
// SPARQL 1.1 may introduce: { pattern UNION pattern UNION ... }


// G (union G)* can be a single group pattern
// or a group pattern as part of an union.
Element GroupOrUnionGraphPattern() :
    { Element el = null ; ElementUnion el2 = null ; }
{
  el = GroupGraphPattern()
  ( <UNION>
    { if ( el2 == null )
      {
        el2 = new ElementUnion() ;
        el2.addElement(el) ;
      }
    }
  el = GroupGraphPattern()
    { el2.addElement(el) ; } 
  )*
    { return (el2==null)? el : el2 ; }
}


Element Filter() : { Expr c ; }
{
  <FILTER> c = Constraint()
  { return new ElementFilter(c) ; }
}

Expr Constraint() : { Expr c ; }
{
  ( c = BrackettedExpression() 
  | c = BuiltInCall()
  | c = FunctionCall()
  )
  { return c ; }
}

Expr FunctionCall() : { String fname ; Args a ; }
{
  fname = iri()
  a = ArgList()
  {
     if ( AggregateRegistry.isRegistered(fname) ) {
         // aggregates
         if ( ! getAllowAggregatesInExpressions() )
            throwParseException("Aggregate expression not legal at this point : "+fname, -1, -1) ;
         Aggregator agg = AggregatorFactory.createCustom(fname, a) ;
         Expr exprAgg = getQuery().allocAggregate(agg) ;
         return exprAgg ;
     }
     return new E_Function(fname, a) ; 
  }
}

Args ArgList() : { Expr expr ; Args args = new Args() ; Token t ; }
{ 
  (
    <NIL>
  |
    <LPAREN>
      (t = <DISTINCT> { args.distinct = true ; }
      { int beginLine = t.beginLine; int beginColumn = t.beginColumn; t = null; }
        {
          if ( ! getAllowAggregatesInExpressions() )
              throwParseException("Aggregate expression not legal at this point",
                                 beginLine, beginColumn) ;
        }
      )?
      expr = Expression() { args.add(expr) ; } 
      (<COMMA> expr = Expression() { args.add(expr) ; } )*
    <RPAREN>
   )
    { return args ; }
}

ExprList ExpressionList() : { Expr expr = null ; ExprList exprList = new ExprList() ;}
{
  (
    <NIL>
  |
    <LPAREN>
    expr = Expression() { exprList.add(expr) ; } 
      (<COMMA> expr = Expression() { exprList.add(expr) ; } )* 
    <RPAREN>
  )
  { return exprList ; }
}



// -------- Construct patterns
#ifdef ARQ
Template ConstructTemplate() : { QuadAcc acc = new QuadAcc() ;
                                 Template t = new Template (acc);}
{
    { setInConstructTemplate(true) ; }
  <LBRACE> 
    ConstructQuads(acc)
  <RBRACE>
    { setInConstructTemplate(false) ;
      return t ; }
}
#else

Template ConstructTemplate() : { TripleCollectorBGP acc = new TripleCollectorBGP(); 
                                 Template t = new Template(acc.getBGP()) ; }
{
    { setInConstructTemplate(true) ; }
  <LBRACE> 
    (ConstructTriples(acc))?
  <RBRACE>
    { setInConstructTemplate(false) ;
      return t ; }
}
#endif

void ConstructTriples(TripleCollector acc) : { }
{    // Same as TriplesTemplate, but retain for 1.0 legacy
#ifdef SPARQL_12
// SPARQL - recursion - does not scale for SPARQL/Update
    TriplesSameSubject(acc)
    (<DOT> (ConstructTriples(acc))? )?
#endif
#ifdef ARQ
    // Rewrite for no recursion - grammar is not LL(1)
    TriplesSameSubject(acc)
    (LOOKAHEAD(2) (<DOT>) TriplesSameSubject(acc))*
    (<DOT>)?
#endif
}

// -------- Triple lists with property and object lists
// -------- Without paths: entry: TriplesSameSubject

void TriplesSameSubject(TripleCollector acc) : { Node s ; } 
{
  s = VarOrTerm()
  PropertyListNotEmpty(s, acc) 
|
  // Any of the triple generating syntax elements
  { ElementPathBlock tempAcc = new ElementPathBlock() ; }
  s = TriplesNode(tempAcc)
  PropertyList(s, tempAcc)
  { insert(acc, tempAcc) ; }
}

void PropertyList(Node s, TripleCollector acc) : { }
{
  ( /* TriG template: LOOKAHEAD(2) */ PropertyListNotEmpty(s, acc) ) ?
}

void PropertyListNotEmpty(Node s, TripleCollector acc) : 
    { Node p = null ; }
{
    p = Verb()
    ObjectList(s, p, null, acc)
  ( <SEMICOLON> 
    ( /* TriG template: LOOKAHEAD(2) */
       p = Verb()
      ObjectList(s, p, null, acc)
    )? 
  )*
}

Node Verb() : { Node p ;}
{
// Blank nodes as predicates
//   ( p = VarOrBlankNodeOrIri() | <KW_A> { p = nRDFtype ; } )
  ( p = VarOrIri() | <KW_A> { p = nRDFtype ; } )
  { return p ; }
}

void ObjectList(Node s,  Node p, Path path, TripleCollector acc): { Node o ; } 
{
  Object(s, p, path, acc)
  ( <COMMA> Object(s, p, path, acc) )*
}

void Object(Node s, Node p, Path path, TripleCollector acc): { Node o ; }
{
  { ElementPathBlock tempAcc = new ElementPathBlock() ; int mark = tempAcc.mark() ; }
  o = GraphNode(tempAcc) 
  { insert(tempAcc, mark, s, p, path, o) ;  insert(acc, tempAcc) ; }
  Annotation(acc, s, p, path, o)
}

// -------- BGPs with paths.
// -------- Entry point: TriplesSameSubjectPath

void TriplesSameSubjectPath(TripleCollector acc) : { Node s ; } 
{
  s = VarOrTerm()
  PropertyListPathNotEmpty(s, acc) 
|
  // Any of the triple generating syntax elements
  { ElementPathBlock tempAcc = new ElementPathBlock() ; }
  s = TriplesNodePath(tempAcc)
  PropertyListPath(s, tempAcc)
  { insert(acc, tempAcc) ; }
}

void PropertyListPath(Node s, TripleCollector acc) : { }
{
  ( PropertyListPathNotEmpty(s, acc) ) ?
}

void PropertyListPathNotEmpty(Node s, TripleCollector acc) : 
    { Path path = null ; Node p = null ; }
{
  ( path = VerbPath()
  | p = VerbSimple()
  )

  ObjectListPath(s, p, path, acc)
  ( <SEMICOLON> 
    { path = null ; p = null ; }
    (
      ( path = VerbPath()
      | p = VerbSimple()
      )
      ObjectListPath(s, p, path, acc)
    )? 
  )*
#if 0
  |
  Reification(s, acc)
#endif
}

Path VerbPath() : {Node p ; Path path ; }
{
  path = Path() { return path ; }
}

Node VerbSimple() : { Node p ; }
{
  // "a" now allowed in paths.
  //( p = Var() | <KW_A> { p = nRDFtype ; } )
  p = Var()
  { return p ; }
}

void ObjectListPath(Node s,  Node p, Path path, TripleCollector acc): { Node o ; } 
{
  ObjectPath(s, p, path, acc)
  ( <COMMA> ObjectPath(s, p, path, acc) )*
}

void ObjectPath(Node s, Node p, Path path, TripleCollector acc): { Node o ; }
{
  { ElementPathBlock tempAcc = new ElementPathBlock() ; int mark = tempAcc.mark() ; }
  o = GraphNodePath(tempAcc) 
  { insert(tempAcc, mark, s, p, path, o) ;  insert(acc, tempAcc) ; }
  AnnotationPath(acc, s, p, path, o)
}

// End paths stuff.

// -------- Paths

#ifdef ARQ
Path PathUnit() : { Path p ; }
{
  ByteOrderMark()
  p = Path()
  <EOF>
  { return p ; }
}
#endif

// Weakest outermost
Path Path() : { Path p ; }
{
  p = PathAlternative() { return p ; }
}

Path PathAlternative() : { Path p1 , p2 ; }
{
   p1 = PathSequence()
   (
      <VBAR> p2 = PathSequence()
      { p1 = PathFactory.pathAlt(p1, p2) ; }
   )*
   { return p1 ; }
}

Path PathSequence() : { Path p1 , p2 ; }
{
    p1 = PathEltOrInverse()
    ( <SLASH> p2 = PathEltOrInverse()
      { p1 = PathFactory.pathSeq(p1, p2) ; }
#ifdef ARQ
    // :p^:q -- Not in SPARQL 1.1
    | <CARAT> p2 = PathElt()
      { p1 = PathFactory.pathSeq(p1, new P_Inverse(p2)) ; }
#endif
    )*
   { return p1; }
}

// Path unit element, no inverse
Path PathElt() : { String str ; Node n ; Path p ; }
{ 
   p = PathPrimary() 
   ( p = PathMod(p) )?
   { return p ; }
}

// Path unit element, including inverse.
Path PathEltOrInverse() : { String str ; Node n ; Path p ; }
{ 
   ( p = PathElt() 
   | <CARAT>
     p = PathElt()
     { p = PathFactory.pathInverse(p) ; }
   )
   { return p ; }
}

Path PathMod(Path p) : { long i1 ; long i2 ; }
{
   ( <QMARK>  { return PathFactory.pathZeroOrOne(p) ; }
   | <STAR>   { return PathFactory.pathZeroOrMore1(p) ; }
   | <PLUS>   { return PathFactory.pathOneOrMore1(p) ; }
#ifdef ARQ
   | <LBRACE>
         //{*}
       ( <STAR> <RBRACE> { return PathFactory.pathZeroOrMoreN(p) ; }
         // {+}
       | <PLUS> <RBRACE> { return  PathFactory.pathOneOrMoreN(p) ; }
       |  // {N} {N,M} {N,}
          i1 = Integer()
          ( <COMMA>
            ( // case {N,}
              <RBRACE> 
              { return PathFactory.pathMod(p, i1, PathFactory.UNSET) ; } 
            | // case {N,M}
              i2 = Integer() <RBRACE> // case {N,M}
              { return PathFactory.pathMod(p, i1, i2) ; } 
            )
          |
            <RBRACE>   // {N}
                     { return PathFactory.pathFixedLength(p, i1) ; }
          )
       |   // {,N}
         <COMMA>
         i2 = Integer()
         <RBRACE>
           { return PathFactory.pathMod(p, PathFactory.UNSET, i2) ; } 
       )
#endif
   )
}

Path PathPrimary() : { String str ; Path p ; Node n ; }
{
  ( 
    str = iri()
     { n = createNode(str) ; p = PathFactory.pathLink(n) ; }
  | <KW_A> 
     { p = PathFactory.pathLink(nRDFtype) ; }
  | <BANG> p = PathNegatedPropertySet()
  | <LPAREN> p = Path() <RPAREN>
#ifdef ARQ
  |
     <DISTINCT><LPAREN> 
     p = Path()
     { p = PathFactory.pathDistinct(p) ; }
     <RPAREN>
  |
     <SHORTEST> <LPAREN> 
     p = Path()
     { p = PathFactory.pathShortest(p) ; }
     <RPAREN>
  |
     <MULTI><LPAREN> 
     p = Path()
     { p = PathFactory.pathMulti(p) ; }
     <RPAREN>
#endif
  )
 { return p ; }
}

Path PathNegatedPropertySet() : { P_Path0 p ; P_NegPropSet pNegSet ; }
{
  { pNegSet = new P_NegPropSet() ; }

  ( p = PathOneInPropertySet()
    { pNegSet.add(p) ; }
  | <LPAREN> 
    ( p = PathOneInPropertySet() { pNegSet.add(p) ; }
      (<VBAR> p = PathOneInPropertySet() { pNegSet.add(p) ; }) *
    )? 
     <RPAREN>
  ) 
  { return pNegSet ; }
}

P_Path0 PathOneInPropertySet() : { String str ; Node n ; }
{
  ( str = iri() { n = createNode(str) ; return new P_Link(n) ; } 
  | <KW_A>         { return new P_Link(nRDFtype) ; }
  // This is the !(^:property) form.
  | <CARAT>  
    ( str = iri() { n = createNode(str) ; return new P_ReverseLink(n) ; } 
    | <KW_A> { return new P_ReverseLink(nRDFtype) ; } 
    )
  )
}

long Integer() : {Token t ;}
{
    t = <INTEGER> 
    { return integerValue(t.image) ; }
}

// -------- Triple expansions

// Anything that can stand in a node slot and which is
// a number of triples

Node TriplesNode(TripleCollectorMark acc) : { Node n ; }
{
  n = Collection(acc) { return n ; }
 |
  n = BlankNodePropertyList(acc) { return n ; }
#if 0
 |
  n = Reification(null, acc) { return n ; }
#endif
}

Node BlankNodePropertyList(TripleCollector acc) : { Token t ; }
{
  t = <LBRACKET> 
    { Node n = createBNode( t.beginLine, t.beginColumn) ; }
  PropertyListNotEmpty(n, acc)
  <RBRACKET>
    { return n ; }
}

Node TriplesNodePath(TripleCollectorMark acc) : { Node n ; }
{
  n = CollectionPath(acc) { return n ; }
 |
  n = BlankNodePropertyListPath(acc) { return n ; }
#if 0
 |
  n = Reification(null, acc) { return n ; }
#endif
}

Node BlankNodePropertyListPath(TripleCollector acc) : { Token t ; }
{
  t = <LBRACKET> 
    { Node n = createBNode( t.beginLine, t.beginColumn) ; }
  PropertyListPathNotEmpty(n, acc)
  <RBRACKET>
    { return n ; }
}

// << >> as reification. Allows any subject/predicate/object nodes.
#if 0
Node Reification(Node id, TripleCollectorMark acc) : 
    { Node s , p , o ; int mark ; Token t ; }
{
  // Insert reification triple before the resulting subtriples (if any)
  t = <LT2>
    { int beginLine = t.beginLine; int beginColumn = t.beginColumn; t = null; }
    { if ( id == null )
        id = createBNode(beginLine, beginColumn() ;
      mark = acc.mark() ; }
  s = GraphNode(acc)
    { insert(acc, mark, id, nRDFsubject, s) ;
      mark = acc.mark() ; 
    }
  p = GraphNode(acc)
    { insert(acc, mark, id, nRDFpredicate, p) ;
      mark = acc.mark() ;
    }
  o = GraphNode(acc)
    { insert(acc, mark, id, nRDFobject, o) ; }
  <GT2>
    { return id ; }
}
#endif

// ------- RDF collections

Node Collection(TripleCollectorMark acc) : 
    { Node listHead = nRDFnil ; Node lastCell = null ; int mark ; Node n ; Token t ; }
{
  t = <LPAREN>
  { int beginLine = t.beginLine; int beginColumn = t.beginColumn; t = null; }
  (
    { Node cell = createListNode( beginLine, beginColumn) ;
      if ( listHead == nRDFnil )
         listHead = cell ;
      if ( lastCell != null )
        insert(acc, lastCell, nRDFrest,  cell) ;
      mark = acc.mark() ;
    }
    n = GraphNode(acc)
    {
      insert(acc, mark, cell, nRDFfirst, n) ;
      lastCell = cell ;
    }
  ) +
  // Not * here - "()" is handled separately.
  <RPAREN>
   { if ( lastCell != null )
       insert(acc, lastCell, nRDFrest,  nRDFnil) ;
     return listHead ; }
}

Node CollectionPath(TripleCollectorMark acc) : 
    { Node listHead = nRDFnil ; Node lastCell = null ; int mark ; Node n ; Token t ; }
{
  t = <LPAREN>
  { int beginLine = t.beginLine; int beginColumn = t.beginColumn; t = null; }
  (
    { Node cell = createListNode( beginLine, beginColumn) ;
      if ( listHead == nRDFnil )
         listHead = cell ;
      if ( lastCell != null )
        insert(acc, lastCell, nRDFrest,  cell) ;
      mark = acc.mark() ;
    }
    n = GraphNodePath(acc)
    {
      insert(acc, mark, cell, nRDFfirst, n) ;
      lastCell = cell ;
    }
  ) +
  // Not * here - "()" is handled separately.
  <RPAREN>
   { if ( lastCell != null )
       insert(acc, lastCell, nRDFrest,  nRDFnil) ;
     return listHead ; }
}

// RDF-star Annotation Syntax
void AnnotationPath(TripleCollector acc, Node s, Node p, Path path, Node o) : {}
{
  (
    <L_ANN>
      { Node pAnn = preConditionAnnotation(s, p, path, o, token.beginLine, token.beginColumn) ;
        Node x = createQuotedTriple(s, pAnn, o, token.beginLine, token.beginColumn);
      }
      PropertyListPathNotEmpty(x, acc)
    <R_ANN>
  )?
}

// RDF-star Annotation Syntax
void Annotation(TripleCollector acc, Node s, Node p, Path path, Node o) : { }
{
  // path should be null.
  (
    <L_ANN>
      { Node pAnn = preConditionAnnotation(s, p, path, o, token.beginLine, token.beginColumn) ;
        Node x = createQuotedTriple(s, p, o, token.beginLine, token.beginColumn);
      }
      PropertyListNotEmpty(x, acc)
    <R_ANN>
  )?
}

// -------- Nodes in a graph pattern or template

Node GraphNode(TripleCollectorMark acc) : { Node n ; }
{
  n = VarOrTerm() { return n ; }
 |
  n = TriplesNode(acc) { return n ; }
}

Node GraphNodePath(TripleCollectorMark acc) : { Node n ; }
{
  n = VarOrTerm() { return n ; }
 |
  n = TriplesNodePath(acc) { return n ; }
}

Node VarOrTerm() : { Node n = null ; String iri ; }
{
  ( n = Var()
  | iri = iri()           { return createNode(iri) ; }
  | n = RDFLiteral()      { return n ; }
  | n = NumericLiteral()  { return n ; }
  | n = BooleanLiteral()  { return n ; }
  | n = BlankNode()       { return n ; }
  //  <LPAREN> <RPAREN>     { return nRDFnil ; }
  | <NIL>  { return nRDFnil ; }
  | n = QuotedTriple()
)
  { return n ; }
}

Node QuotedTriple() :  { Node n = null ; Token t ; Node s , p , o ; }
{
  t = <LT2>
  s = VarOrTerm()
  p = Verb()
  o = VarOrTerm()
  { n = createQuotedTriple(s, p, o, t.beginLine, t.beginColumn); }
  <GT2>
  { return n; }
}

Node QuotedTripleData() :  { Node n = null ; Token t ; String iri ; Node s , p , o ; }
{
  t = <LT2>
  ( s = DataValueTerm() )
  ( iri = iri() { p = createNode(iri) ; } | <KW_A> { p = nRDFtype ; } )
  ( o = DataValueTerm() )
  { n = createQuotedTriple(s, p, o, t.beginLine, t.beginColumn); }
  <GT2>
  { return n; }
}

Node DataValueTerm() : {  Node n = null ; String iri ; Node s , p , o ; }
{
  iri = iri()           { return createNode(iri) ; }
| n = RDFLiteral()      { return n ; }
| n = NumericLiteral()  { return n ; }
| n = BooleanLiteral()  { return n ; }
| n = QuotedTripleData()  { return n ; }
}

// e.g. Property (if no bNodes) + DESCRIBE
Node VarOrIri() : {Node n = null ; String iri ; }
{
  ( n = Var() | iri = iri() { n = createNode(iri) ; } )
  { return n ; }
}

// e.g. INSERT DATA { GRAPH ... }
#ifdef ARQ
Node VarOrBlankNodeOrIri() : {Node n = null ; String iri ; }
{
  ( n = Var() | n = BlankNode() | iri = iri() { n = createNode(iri) ; } )
  { return n ; }
}
#endif

Var Var() : { Token t ;}
{
    ( t = <VAR1> | t = <VAR2> )
    { return createVariable(t.image, t.beginLine, t.beginColumn) ; }
}

// -------- Constraint syntax

Expr Expression() : { Expr expr ; }
{
  expr = ConditionalOrExpression()
  { return expr ; }
}

Expr ConditionalOrExpression() : { Expr expr1, expr2 ; }
{
  expr1 = ConditionalAndExpression() 
  ( <SC_OR> expr2 = ConditionalAndExpression()
    { expr1 = new E_LogicalOr(expr1, expr2) ; } 
  )*
    { return expr1 ; }
    
}

Expr ConditionalAndExpression() : { Expr expr1, expr2 ;}
{
  expr1 = ValueLogical()
  ( <SC_AND> expr2 = ValueLogical()
    { expr1 = new E_LogicalAnd(expr1, expr2) ; }
  )*
    { return expr1 ; }
}

Expr ValueLogical() : { Expr expr ; }
{
  expr = RelationalExpression()
    { return expr ; }
}

Expr RelationalExpression() : { Expr expr1, expr2 ; ExprList a ; }
{
  expr1 = NumericExpression()
  (
    <EQ> expr2 = NumericExpression()
      { expr1 = new E_Equals(expr1, expr2) ; }
  | <NE> expr2 = NumericExpression()
      { expr1 = new E_NotEquals(expr1, expr2) ; }
  | <LT> expr2 = NumericExpression()
      { expr1 = new E_LessThan(expr1, expr2) ; }
  | <GT> expr2 = NumericExpression()
      { expr1 = new E_GreaterThan(expr1, expr2) ; }
  | <LE> expr2 = NumericExpression()
      { expr1 = new E_LessThanOrEqual(expr1, expr2) ; }
  | <GE> expr2 = NumericExpression()
      { expr1 = new E_GreaterThanOrEqual(expr1, expr2) ; }
  | <IN> a = ExpressionList()
      { expr1 = new E_OneOf(expr1, a) ; }
  | <NOT> <IN> a = ExpressionList()
      { expr1 = new E_NotOneOf(expr1, a) ; }
  )?
    { return expr1 ; }
}

Expr NumericExpression ()  : { Expr expr ; }
{
  expr = AdditiveExpression()
    { return expr ; }
}

Expr AdditiveExpression() : { Expr expr1, expr2, expr3 ; boolean addition ; Node n ; }
{
  expr1 = MultiplicativeExpression()
  ( <PLUS> expr2 = MultiplicativeExpression()
    { expr1 = new E_Add(expr1, expr2) ; }
  | <MINUS> expr2 = MultiplicativeExpression()
    { expr1 = new E_Subtract(expr1, expr2) ; }
  |
    (
      n = NumericLiteralPositive()
      {
         n = stripSign(n) ;
         expr2 = asExpr(n) ;
         addition = true ;
      }
    |
      n = NumericLiteralNegative()
     { 
         n = stripSign(n) ;
         expr2 = asExpr(n) ;
         addition = false ;
     }
     )

    (
      ( <STAR>  expr3 = UnaryExpression() { expr2 = new E_Multiply(expr2, expr3) ; } )
    |
      ( <SLASH>  expr3 = UnaryExpression() { expr2 = new E_Divide(expr2, expr3) ; } )
    )*

    { if ( addition )
         expr1 = new E_Add(expr1, expr2) ;
      else
         expr1 = new E_Subtract(expr1, expr2) ;
    }
  )*
  { return expr1 ; }
}

Expr MultiplicativeExpression() : { Expr expr1, expr2 ; }
{
  expr1 = UnaryExpression()
  ( <STAR>  expr2 = UnaryExpression()
    { expr1 = new E_Multiply(expr1, expr2) ; }
  | <SLASH> expr2 = UnaryExpression()
    { expr1 = new E_Divide(expr1, expr2) ; }
#ifdef ARQ
  | <MOD>   expr2 = UnaryExpression()
    { expr1 = new E_OpNumericMod(expr1, expr2) ; }
  | <IDIV>  expr2 = UnaryExpression()
    { expr1 = new E_OpNumericIntegerDivide(expr1, expr2) ; }
#endif
  )*
    { return expr1 ; }
}

Expr UnaryExpression() : { Expr expr ; }
{
  <BANG> expr = PrimaryExpression()
    { return new E_LogicalNot(expr) ; }
  | <PLUS>  expr = PrimaryExpression() { return new E_UnaryPlus(expr) ; }
  | <MINUS> expr = PrimaryExpression() { return new E_UnaryMinus(expr) ; }
  | expr = PrimaryExpression() { return expr ; }
}

Expr PrimaryExpression() : { Expr expr ; Node n ; }
{
  ( expr = BrackettedExpression() { return expr ; }
  | expr = BuiltInCall()   { return expr ; }  
  | expr = iriOrFunction() { return expr ; }
// NOT  | n = VarOrTerm()    { return asExpr(n) ; }
// Because of iriOrFunction
// Can't use iri() here
  | n = RDFLiteral()      { return asExpr(n) ; }
  | n = NumericLiteral()  { return asExpr(n) ; }
  | n = BooleanLiteral()  { return asExpr(n) ; }
  | n = Var()             { return asExpr(n) ; }
  | n = ExprQuotedTriple()  { return asExpr(n) ; }

// and not SPARQL 12
// needs checking.
// Use this for ?var(args)
//  |  expr = VarOrFunction()  { return expr ; }
  )
}

Node ExprVarOrTerm() : { Node n; String s;}
{
  ( s = iri() { n = createNode(s); }
  | n = RDFLiteral()
  | n = NumericLiteral()
  | n = BooleanLiteral()
  | n = Var()
  | n = ExprQuotedTriple()
  )
  { return n; }
}

Node ExprQuotedTriple() : { Token t ; Node s,p,o,n; }
{ t = <LT2>
  s = ExprVarOrTerm()
  p = Verb()
  o = ExprVarOrTerm()
  { n = createQuotedTriple(s, p, o, t.beginLine, t.beginColumn); }
  <GT2>
  { return n; }
}

Expr BrackettedExpression() : { Expr expr ; }
{
    <LPAREN> expr = Expression() <RPAREN>  { return expr ; }
}

Expr BuiltInCall() : { Expr expr ;
                       Expr expr1 = null ; Expr expr2 = null ; Expr expr3 = null ;
                       Node gn ; ExprList a ; }
{
    expr = Aggregate() { return expr ; }
  |
    <STR> <LPAREN> expr = Expression() <RPAREN>
    { return new E_Str(expr) ; }
  | <LANG> <LPAREN> expr = Expression() <RPAREN>
    { return new E_Lang(expr) ; }

  | <LANGMATCHES> 
       <LPAREN> expr1 = Expression() <COMMA> expr2 = Expression() <RPAREN>
    { return new E_LangMatches(expr1, expr2) ; }

  | <DTYPE> <LPAREN> expr = Expression() <RPAREN>
    { return new E_Datatype(expr) ; }

  | <BOUND> <LPAREN> gn = Var() <RPAREN>
    { return new E_Bound(new ExprVar(gn)) ; }

#if ARQ
    // ARQ extension
    // IRI(expr rel:String or IRI)
    // IRI(expr base:IRI, expr rel:String or IRI)
  | <IRI> <LPAREN> expr1 = Expression() (<COMMA> expr2 = Expression())? <RPAREN>
    { return makeFunction_IRI(expr1, expr2) ; }

  | <URI> <LPAREN> expr1 = Expression() (<COMMA> expr2 = Expression())? <RPAREN>
    { return makeFunction_URI(expr1, expr2) ; }
#else
    // Single argument only for in SPARQL 1.1
  | <IRI> <LPAREN> expr = Expression() <RPAREN>
    { return makeFunction_IRI(expr) ; }

  | <URI> <LPAREN> expr = Expression() <RPAREN>
    { return makeFunction_URI(expr) ; }
#endif


  | <BNODE> 
    ( <LPAREN> expr1 = Expression() <RPAREN>
      { return makeFunction_BNode(expr1) ; }
    |
      <NIL> { return makeFunction_BNode() ; }
    )

  | <RAND> <NIL> { return new E_Random() ; }

  | <ABS>  <LPAREN> expr1 = Expression() <RPAREN> { return new E_NumAbs(expr1) ; }
    
  | <CEIL> <LPAREN> expr1 = Expression() <RPAREN> { return new E_NumCeiling(expr1) ; }
    
  | <FLOOR> <LPAREN> expr1 = Expression() <RPAREN> { return new E_NumFloor(expr1) ; }
    
  | <ROUND> <LPAREN> expr1 = Expression() <RPAREN> { return new E_NumRound(expr1) ; }

#if ARQ
  | <MOD>  <LPAREN> expr1 = Expression() <COMMA> expr2 = Expression() <RPAREN> { return new E_OpNumericMod(expr1, expr2); }
  
  | <IDIV> <LPAREN> expr1 = Expression() <COMMA> expr2 = Expression() <RPAREN> { return new E_OpNumericIntegerDivide(expr1, expr2); }
#endif
    
  | <CONCAT> a = ExpressionList() { return new E_StrConcat(a) ; }
    
  | expr = SubstringExpression() { return expr ; }
    
  | <STRLEN> <LPAREN> expr1 = Expression() <RPAREN> { return new E_StrLength(expr1) ; }

  | expr = StrReplaceExpression() { return expr ; }
    
  | <UCASE> <LPAREN> expr1 = Expression() <RPAREN> { return new E_StrUpperCase(expr1) ; }
    
  | <LCASE> <LPAREN> expr1 = Expression() <RPAREN> { return new E_StrLowerCase(expr1) ; }
    
  | <ENCODE_FOR_URI> <LPAREN> expr1 = Expression() <RPAREN> { return new E_StrEncodeForURI(expr1) ; }
    
  | <CONTAINS> <LPAREN> expr1 = Expression() <COMMA> expr2 = Expression() <RPAREN>
    { return new E_StrContains(expr1, expr2) ; }
    
  | <STRSTARTS> <LPAREN> expr1 = Expression() <COMMA> expr2 = Expression() <RPAREN>
    { return new E_StrStartsWith(expr1, expr2) ; }
    
  | <STRENDS> <LPAREN> expr1 = Expression() <COMMA> expr2 = Expression() <RPAREN>
    { return new E_StrEndsWith(expr1, expr2) ; }

  | <STRBEFORE>  <LPAREN> expr1 = Expression() <COMMA> expr2 = Expression() <RPAREN>
    { return new E_StrBefore(expr1, expr2) ; }

  | <STRAFTER>    <LPAREN> expr1 = Expression() <COMMA> expr2 = Expression() <RPAREN>
    { return new E_StrAfter(expr1, expr2) ; }

  | <YEAR> <LPAREN> expr1 = Expression() <RPAREN> { return new E_DateTimeYear(expr1) ; }
    
  | <MONTH> <LPAREN> expr1 = Expression() <RPAREN> { return new E_DateTimeMonth(expr1) ; }
    
  | <DAY> <LPAREN> expr1 = Expression() <RPAREN> { return new E_DateTimeDay(expr1) ; }
    
  | <HOURS> <LPAREN> expr1 = Expression() <RPAREN> { return new E_DateTimeHours(expr1) ; }
    
  | <MINUTES> <LPAREN> expr1 = Expression() <RPAREN> { return new E_DateTimeMinutes(expr1) ; }
    
  | <SECONDS> <LPAREN> expr1 = Expression() <RPAREN> { return new E_DateTimeSeconds(expr1) ; }
    
  | <TIMEZONE> <LPAREN> expr1 = Expression() <RPAREN> { return new E_DateTimeTimezone(expr1) ; }
  | <TZ> <LPAREN> expr1 = Expression() <RPAREN> { return new E_DateTimeTZ(expr1) ; }
#if ARQ
  | <ADJUST>
    // One or two arguments
    <LPAREN> expr1 = Expression() (<COMMA> expr2 = Expression())? <RPAREN>
    { return new E_AdjustToTimezone(expr1, expr2) ; }
#endif
  | <NOW> <NIL>   { return new E_Now() ; }

  | <UUID> <NIL>  { return new E_UUID() ; }
  | <STRUUID> <NIL>  { return new E_StrUUID() ; }

  | <MD5>         <LPAREN> expr1 = Expression() <RPAREN> { return new E_MD5(expr1) ; }
  | <SHA1>        <LPAREN> expr1 = Expression() <RPAREN> { return new E_SHA1(expr1) ; }
#if 0
  | <SHA224>      <LPAREN> expr1 = Expression() <RPAREN> { return new E_SHA224(expr1) ; }
#endif
  | <SHA256>      <LPAREN> expr1 = Expression() <RPAREN> { return new E_SHA256(expr1) ; }

  | <SHA384>      <LPAREN> expr1 = Expression() <RPAREN> { return new E_SHA384(expr1) ; }

  | <SHA512>      <LPAREN> expr1 = Expression() <RPAREN> { return new E_SHA512(expr1) ; }

#if ARQ
  | <VERSION> <NIL>     { return new E_Version(); }
#endif    

  | <COALESCE> a = ExpressionList()
    { return new E_Coalesce(a) ; }
    
#if ARQ
  // Maybe also allow ?func(?a1,?a2,...)
//  | <CALL> a = ExpressionList()
//    { return new E_Call(a) ; }

  | <CALL> 
    // at least one argument (the function to call).
      {  a = new ExprList() ; }
    <LPAREN> 
      expr = Expression()  { a.add(expr) ; }
      ( <COMMA> expr = Expression() { a.add(expr) ; } )* 
    <RPAREN>
    { return new E_Call(a) ; }
#endif

  | <IF> <LPAREN> expr = Expression() <COMMA> 
                  expr1 = Expression() <COMMA> 
                  expr2 = Expression() <RPAREN>
    { return new E_Conditional(expr, expr1, expr2) ; }

  | <STRLANG> <LPAREN> expr1 = Expression() <COMMA> expr2 = Expression() <RPAREN>
    { return new E_StrLang(expr1, expr2) ; }

  | <STRDT> <LPAREN> expr1 = Expression() <COMMA> expr2 = Expression() <RPAREN>
    { return new E_StrDatatype(expr1, expr2) ; }

  | <SAME_TERM> <LPAREN> expr1 = Expression() <COMMA> expr2 = Expression() <RPAREN>
    { return new E_SameTerm(expr1, expr2) ; }

  | <IS_IRI> <LPAREN> expr = Expression() <RPAREN>
    { return new E_IsIRI(expr) ; }

  | <IS_URI> <LPAREN> expr = Expression() <RPAREN>
    { return new E_IsURI(expr) ; }

  | <IS_BLANK> <LPAREN> expr = Expression() <RPAREN>
    { return new E_IsBlank(expr) ; }

  | <IS_LITERAL> <LPAREN> expr = Expression() <RPAREN>
    { return new E_IsLiteral(expr) ; }

  | <IS_NUMERIC> <LPAREN> expr = Expression() <RPAREN>
    { return new E_IsNumeric(expr) ; }
  | // Regular expression matcher
    expr = RegexExpression() { return expr ; }

  | expr = ExistsFunc()      { return expr ; }

  | expr = NotExistsFunc()   { return expr ; }

| <IS_TRIPLE>  <LPAREN> expr = Expression() <RPAREN>
    { return new E_IsTriple(expr) ; }

  | <TRIPLE>  <LPAREN> expr1 = Expression() <COMMA> expr2 = Expression() <COMMA> expr3 = Expression() <RPAREN>
    { return new E_TripleFn(expr1, expr2, expr3) ; }

  | <SUBJECT>  <LPAREN> expr = Expression() <RPAREN>
    { return new E_TripleSubject(expr) ; }

  | <PREDICATE>  <LPAREN> expr = Expression() <RPAREN>
    { return new E_TriplePredicate(expr) ; }

  | <OBJECT>  <LPAREN> expr = Expression() <RPAREN>
    { return new E_TripleObject(expr) ; }
}

Expr RegexExpression() :
{ Expr expr ; Expr patExpr = null ; Expr flagsExpr = null ; }
{
    <REGEX> 
    <LPAREN> 
      expr = Expression() 
      <COMMA>
      patExpr = Expression()
      ( <COMMA> flagsExpr = Expression() ) ?
    <RPAREN>
      { return new E_Regex(expr, patExpr, flagsExpr) ; }
}

Expr SubstringExpression() :
{ Expr expr1 ; Expr expr2 = null ; Expr expr3 = null ; }
{
    <SUBSTR>
    <LPAREN> 
      expr1 = Expression() 
      <COMMA>
      expr2 = Expression()
      ( <COMMA> expr3 = Expression() ) ?
    <RPAREN>
      { return new E_StrSubstring(expr1, expr2, expr3) ; }
}

Expr StrReplaceExpression() :
{ Expr expr1 ; Expr expr2 = null ; Expr expr3 = null ; Expr expr4 = null ;}
{
  <REPLACE>
  <LPAREN> 
  expr1 = Expression() 
  <COMMA> expr2 = Expression()
  <COMMA> expr3 = Expression()
  ( <COMMA> expr4 = Expression() ) ?
  <RPAREN> 
  { return new E_StrReplace(expr1,expr2,expr3,expr4) ; }
}

Expr ExistsFunc() : { Element el ; }
{
   <EXISTS>
   el = GroupGraphPattern()
   { return createExprExists(el) ; }
}

Expr NotExistsFunc() : { Element el ; }
{
   <NOT> <EXISTS>
   el = GroupGraphPattern()
   { return createExprNotExists(el) ; }
}

Expr Aggregate() : { Aggregator agg = null ; String sep = null ;
                     Expr expr = null ;  Expr expr2 = null ;
                     boolean distinct = false ;
                     ExprList ordered = new ExprList() ;
                     Token t ; }
{
  // Count is special because of COUNT(*)
  // GROUP_CONCAT is special because of separator=
  
  { startAggregate(); }

  ( t = <COUNT> <LPAREN> 
    ( <DISTINCT> { distinct = true ; } )?
    ( <STAR> | expr = Expression() )
    <RPAREN>
    { if ( expr == null ) { agg = AggregatorFactory.createCount(distinct) ; }
      if ( expr != null ) { agg = AggregatorFactory.createCountExpr(distinct, expr) ; }
    }

  | t = <SUM> <LPAREN> ( <DISTINCT> { distinct = true ; } )? expr = Expression() <RPAREN> 
    { agg = AggregatorFactory.createSum(distinct, expr) ; }

  | t = <MIN> <LPAREN> ( <DISTINCT> { distinct = true ; } )? expr = Expression() <RPAREN>
    { agg = AggregatorFactory.createMin(distinct, expr) ; }

  | t = <MAX> <LPAREN> ( <DISTINCT> { distinct = true ; } )? expr = Expression() <RPAREN>
    { agg = AggregatorFactory.createMax(distinct, expr) ; }

  | t = <AVG> <LPAREN> ( <DISTINCT> { distinct = true ; } )? expr = Expression() <RPAREN>
    { agg = AggregatorFactory.createAvg(distinct, expr) ; }

#ifdef ARQ
  | t = <MEDIAN> <LPAREN> ( <DISTINCT> { distinct = true ; } )? expr = Expression() <RPAREN>
    { agg = AggregatorFactory.createMedian(distinct, expr) ; }
  | t = <MODE> <LPAREN> ( <DISTINCT> { distinct = true ; } )? expr = Expression() <RPAREN>
    { agg = AggregatorFactory.createMode(distinct, expr) ; }
#endif

  | t = <SAMPLE> <LPAREN> ( <DISTINCT> { distinct = true ; } )? expr = Expression() <RPAREN>
    { agg = AggregatorFactory.createSample(distinct, expr) ; }

  | t = <GROUP_CONCAT>
    <LPAREN>
    (t = <DISTINCT> { distinct = true ; })?
    expr = Expression()
#ifdef SPARQL_12
    // Single arg version
    (<SEMICOLON> <SEPARATOR> <EQ> sep=String())?
#endif
#ifdef ARQ
       // JavcaCC 5.0 - rewriting as LL(1) didn't work - code generated was wrong
    (LOOKAHEAD(2)
       ( <SEMICOLON>  <SEPARATOR> <EQ> sep=String()
           (<SEMICOLON> <ORDER><BY> expr2 = Expression() { ordered.add(expr2) ; })?
       )
       |
       (<SEMICOLON> <ORDER><BY> expr2 = Expression() { ordered.add(expr2) ; } )
    )?
#endif
    <RPAREN>
    { agg = AggregatorFactory.createGroupConcat(distinct, expr, sep, ordered) ; }

#ifdef ARQ
  | t = <STDEV> <LPAREN> ( <DISTINCT> { distinct = true ; } )? expr = Expression() <RPAREN>
    { agg = AggregatorFactory.createCustom(AggURI.stdev, distinct, expr) ; }

  | t = <STDEV_SAMP> <LPAREN> ( <DISTINCT> { distinct = true ; } )? expr = Expression() <RPAREN>
    { agg = AggregatorFactory.createCustom(AggURI.stdev_samp, distinct, expr) ; }

  | t = <STDEV_POP> <LPAREN> ( <DISTINCT> { distinct = true ; } )? expr = Expression() <RPAREN>
    { agg = AggregatorFactory.createCustom(AggURI.stdev_pop, distinct, expr) ; }

  | t = <VARIANCE> <LPAREN> ( <DISTINCT> { distinct = true ; } )? expr = Expression() <RPAREN>
    { agg = AggregatorFactory.createCustom(AggURI.variance, distinct, expr) ; }

  | t = <VAR_SAMP> <LPAREN> ( <DISTINCT> { distinct = true ; } )? expr = Expression() <RPAREN>
    { agg = AggregatorFactory.createCustom(AggURI.var_samp, distinct, expr) ; }

  | t = <VAR_POP> <LPAREN> ( <DISTINCT> { distinct = true ; } )? expr = Expression() <RPAREN>
    { agg = AggregatorFactory.createCustom(AggURI.var_pop, distinct, expr) ; }

  | t = <FOLD>
    { java.util.List<SortCondition> scs = null ;
      SortCondition sc = null ; }
    <LPAREN>
    ( <DISTINCT> { distinct = true ; } )?
    expr = Expression()
    ( <COMMA> expr2 = Expression() )?
    (
       <ORDER> <BY>
       (
         sc = OrderConditionForAggregationFunction()
         {
           if ( scs == null )
             scs = new java.util.ArrayList<SortCondition>();
           scs.add(sc);
         }
       )+
    )?
    <RPAREN>
    { agg = AggregatorFactory.createFold(distinct, expr, expr2, scs) ; }

    /* Explicit syntax (aggregate even if not registered) */
  | t = <AGG>
    { String iri ; }
    iri = iri()
    { Args a = new Args() ; }
    a = ArgList()
    { agg = AggregatorFactory.createCustom(iri, a) ; }
#endif
  )

  {
    if ( ! getAllowAggregatesInExpressions() )
        // Do late so we have the token for line/column
        throwParseException("Aggregate expression not legal at this point", t.beginLine, t.beginColumn) ;
    if ( getAggregateDepth() > 1 )
        throwParseException("Nested aggregate in expression not legal", t.beginLine, t.beginColumn) ;
  }
  { Expr exprAgg = getQuery().allocAggregate(agg) ;
    finishAggregate();
    return exprAgg ; }
}

// See also FunctionCall.
// The case of "q:name()" or "q:agg()" or just "q:name"
// by expanding out FunctionCall()

Expr iriOrFunction() : { String iri ; Args a = null ; }
{
  iri = iri()
  (a = ArgList())?
  { if ( a == null ) 
       return asExpr(createNode(iri)) ;
    if ( AggregateRegistry.isRegistered(iri) ) {
         // aggregates
         if ( ! getAllowAggregatesInExpressions() )
            throwParseException("Aggregate expression not legal at this point : "+iri, -1, -1) ;
         Aggregator agg = AggregatorFactory.createCustom(iri, a) ;
         Expr exprAgg = getQuery().allocAggregate(agg) ;
         return exprAgg ;
      }
    return new E_Function(iri, a) ;
  }
}

#ifdef ARQ_CALL
// Needs checking.
// The case of "?var()" or just "?var"
Expr VarOrFunction() : { Var v ; ExprList a = null ; }
{
  v = Var()
  { Expr ev = new ExprVar(v) ; }
  ( a = ExpressionList() )?
  { if ( a == null ) return ev ;
    return new E_FunctionDynamic(ev, a) ;
  }
}
#endif


Node RDFLiteral() : { Token t ; String lex = null ; }
{
  lex = String()
  // Optional lang tag and datatype.
  { String lang = null ; String uri = null ; }
  (
    ( t = <LANGTAG>  { lang = stripChars(t.image, 1) ; } )
  |
    ( <DATATYPE> uri = iri() )
  )?
    { return createLiteral(lex, lang, uri) ; }
} 


Node NumericLiteral() : { Node n ; }
{
  (
    n = NumericLiteralUnsigned()
  | n = NumericLiteralPositive()
  | n = NumericLiteralNegative()
  )
  { return n ; }

}

Node NumericLiteralUnsigned() : { Token t ; }
{
  t = <INTEGER> { return createLiteralInteger(t.image) ; }
| t = <DECIMAL> { return createLiteralDecimal(t.image) ; }
| t = <DOUBLE>  { return createLiteralDouble(t.image) ; }
}

Node NumericLiteralPositive() : { Token t ; }
{
  t = <INTEGER_POSITIVE> { return createLiteralInteger(t.image) ; }
| t = <DECIMAL_POSITIVE> { return createLiteralDecimal(t.image) ; }
| t = <DOUBLE_POSITIVE>  { return createLiteralDouble(t.image) ; }
}

Node NumericLiteralNegative() : { Token t ; }
{
  t = <INTEGER_NEGATIVE> { return createLiteralInteger(t.image) ; }
| t = <DECIMAL_NEGATIVE> { return createLiteralDecimal(t.image) ; }
| t = <DOUBLE_NEGATIVE>  { return createLiteralDouble(t.image) ; }
}


Node BooleanLiteral() : {}
{
  <TRUE> { return XSD_TRUE ; }
 |
  <FALSE> { return XSD_FALSE ; }
}

String String() : { Token t ; String lex ; }
{
  ( t = <STRING_LITERAL1> { lex = stripQuotes(t.image) ; }
  | t = <STRING_LITERAL2> { lex = stripQuotes(t.image) ; }
  | t = <STRING_LITERAL_LONG1> { lex = stripQuotes3(t.image) ; }
  | t = <STRING_LITERAL_LONG2> { lex = stripQuotes3(t.image) ; }
  )
    { checkString(lex, t.beginLine, t.beginColumn) ;
      lex = unescapeStr(lex, t.beginLine, t.beginColumn) ;
      return lex ;
    }
}

String iri() : { String iri ; }
{
  iri = IRIREF() { return iri ; }
|
  iri = PrefixedName() { return iri ; }
}

String PrefixedName() : { Token t ; }
{
  ( t = <PNAME_LN>
    { return resolvePName(t.image, t.beginLine, t.beginColumn) ; }
  |
    t = <PNAME_NS>
    { return resolvePName(t.image, t.beginLine, t.beginColumn) ; }
  )
}

Node BlankNode() :  { Token t = null ; }
{
  t = <BLANK_NODE_LABEL>
    { return createBNode(t.image, t.beginLine, t.beginColumn) ; }  
|
//  <LBRACKET> <RBRACKET> { return createBNode(t.beginLine, t.beginColumn) ; }
  t = <ANON> { return createBNode(t.beginLine, t.beginColumn) ; }

}

String IRIREF() : { Token t ; }
{
  t = <IRIref>
  { return resolveQuotedIRI(t.image, t.beginLine, t.beginColumn) ; }
}

// ------------------------------------------
// Tokens

// Comments and whitespace

SKIP : { " " | "\t" | "\n" | "\r" | "\f" }

SPECIAL_TOKEN :
{ <SINGLE_LINE_COMMENT: "#" (~["\n","\r"])* ("\n"|"\r"|"\r\n")? > }

#if 0
// DISABLED
// C-style comments (they don't nest /* /*...*/ */ is a syntax error)
// When a /* is seen in the DEFAULT state, skip it and switch to the IN_COMMENT state
SKIP : { "/*": IN_COMMENT }
      
// When any other character is seen in the IN_COMMENT state, skip it.
< IN_COMMENT > SKIP : { < ~[] > }
      
// When a */ is seen in the IN_COMMENT state, skip it and switch back to the DEFAULT state
< IN_COMMENT > SKIP : { "*/": DEFAULT } 
#endif


TOKEN: { 
  <#WS: " " | "\t" | "\n" | "\r" | "\f">
|
  // Whitespace or comment.
  <#WSC: <WS> | <SINGLE_LINE_COMMENT> >
#ifdef ARQ
|
  <BOM:    "\uFEFF">
#endif
}

// Main tokens */

TOKEN:
{
   // Includes # for relative URIs
   <IRIref:   "<"
                ( ~[ ">","<", "\"", "{", "}", "^", "\\", "|", "`", "\u0000"-"\u0020"]
                | <UCHAR>
                )*
              ">" >
|  <PNAME_NS: (<PN_PREFIX>)? ":" >
|  <PNAME_LN: <PNAME_NS> <PN_LOCAL> >
|  <BLANK_NODE_LABEL: "_:" (<PN_CHARS_U> | ["0"-"9"]) ((<PN_CHARS>|".")* <PN_CHARS>)?  >
|  <VAR1: "?" <VARNAME> >
|  <VAR2: "$" <VARNAME> >
|  <LANGTAG: <AT> (<A2Z>)+("-" (<A2ZN>)+)* >
|  <#A2Z: ["a"-"z","A"-"Z"]>
|  <#A2ZN: ["a"-"z","A"-"Z","0"-"9"]>
}

// -------------------------------------------------
// Keyworks : includes operators that are words and should be
// before general things like IDENTIFIER which swallow almost
// anything

TOKEN : { <KW_A:  "a" > }

TOKEN [IGNORE_CASE] :
{
// Prologue
   < BASE:        "base" >
|  < PREFIX:      "prefix" >

// Result forms
|  < SELECT:      "select" >
|  < DISTINCT:    "distinct" >
|  < REDUCED:     "reduced" >
#ifdef ARQ
|  < JSON:        "json" >
#endif
|  < DESCRIBE:    "describe" >
|  < CONSTRUCT:   "construct" >
|  < ASK:         "ask" >

|  < LIMIT:       "limit" >
|  < OFFSET:      "offset" >
|  < ORDER:       "order" >
|  < BY:          "by" >
|  < VALUES:      "values" >
|  < UNDEF:       "undef" >

|  < ASC:         "asc" >
|  < DESC:        "desc" >

// Dataset
|  < NAMED:       "named" >
|  < FROM:        "from" >

// Graph pattern operators 
|  < WHERE:       "where" >
|  < AND:         "and" >
|  < GRAPH:       "graph" >
|  < OPTIONAL:    "optional" >
|  < UNION:       "union" >
|  < MINUS_P:     "minus" >
|  < BIND:        "bind" >
|  < SERVICE:     "service" >

#ifdef ARQ
|  < LET:         "LET" >
|  < LATERAL:     "LATERAL" >
<<<<<<< HEAD

=======
>>>>>>> 6de9f470
|  < UNFOLD:      "unfold" >
#endif

|  < TRIPLE:      "TRIPLE" >
|  < IS_TRIPLE:   "isTRIPLE" >
|  < SUBJECT:     "SUBJECT" >
|  < PREDICATE:   "PREDICATE" >
|  < OBJECT:      "OBJECT" >

|  < EXISTS:      "exists" >
|  < NOT:         "not" >
|  < AS:          "as" >
|  < GROUP:       "group" >
|  < HAVING:      "having" >
|  < SEPARATOR:   "separator" >
|  < AGG:         "agg" >
|  < COUNT:       "count" >
|  < MIN:         "min" >
|  < MAX:         "max" >
|  < SUM:         "sum" >
|  < AVG:         "avg" >
#ifdef ARQ
|  < MEDIAN:      "median" >
|  < MODE:        "mode" >
#endif
|  < STDEV:       "stdev" >
|  < STDEV_SAMP:  "stdev_samp" >
|  < STDEV_POP:   "stdev_pop" >
|  < VARIANCE:    "variance" >
|  < VAR_SAMP:    "var_samp" >
|  < VAR_POP:     "var_pop" >
#ifdef ARQ
|  < FOLD:        "fold" >
#endif

|  < SAMPLE:      "sample" >
|  < GROUP_CONCAT: "group_concat" >

|  < FILTER:      "filter" >

// Expression operators
|  < BOUND:       "bound" >
|  < COALESCE:    "coalesce" >
|  < IN:          "in" >
|  < IF:          "if" >
|  < BNODE:       "bnode" >
|  < IRI:         "iri" >
|  < URI:         "uri" >

#ifdef ARQ
|  < CAST:        "cast" >
|  < CALL:        "call" >
|  < MULTI:       "multi" >
|  < SHORTEST:    "shortest" >
#endif

|  < STR:         "str" >
|  < STRLANG:     "strlang" >
|  < STRDT:       "strdt" >
|  < DTYPE:       "datatype" >
|  < LANG:        "lang" >
|  < LANGMATCHES: "langmatches" >
|  < IS_URI:      "isURI" >
|  < IS_IRI:      "isIRI" >
|  < IS_BLANK:    "isBlank" >
|  < IS_LITERAL:  "isLiteral" >
|  < IS_NUMERIC:  "isNumeric" >
|  < REGEX:       "regex" >
|  < SAME_TERM:   "sameTerm" >

|  < RAND:        "RAND" >
|  < ABS:         "ABS" >
|  < CEIL:        "CEIL" >
|  < FLOOR:       "FLOOR" >
|  < ROUND:       "ROUND" >
#ifdef ARQ
|  < MOD:         "MOD" >
|  < IDIV:        "IDIV" >
#endif

|  < CONCAT:      "CONCAT" >
|  < SUBSTR:      "SUBSTR" >
|  < STRLEN:      "STRLEN" >
|  < REPLACE:     "REPLACE" >
|  < UCASE:       "UCASE" >
|  < LCASE:       "LCASE" >
|  < ENCODE_FOR_URI:      "ENCODE_FOR_URI" >
|  < CONTAINS:    "CONTAINS" >
|  < STRSTARTS:   "STRSTARTS" >
|  < STRENDS:     "STRENDS" >
|  < STRBEFORE:   "STRBEFORE" >
|  < STRAFTER :   "STRAFTER" >
|  < YEAR:        "YEAR" >
|  < MONTH:       "MONTH" >
|  < DAY:         "DAY" >
|  < HOURS:       "HOURS" >
|  < MINUTES:     "MINUTES" >
|  < SECONDS:     "SECONDS" >
|  < TIMEZONE:    "TIMEZONE" >
|  < TZ:          "TZ" >
#ifdef ARQ
|  < ADJUST:      "ADJUST" >
#endif
|  < NOW:         "NOW" >
|  < UUID:        "UUID" >
|  < STRUUID:     "STRUUID" >
#ifdef ARQ
|  < VERSION:     "VERSION" >
#endif

| < MD5:          "MD5" >
| < SHA1:         "SHA1" >
| < SHA224:       "SHA224" >
| < SHA256:       "SHA256" >
| < SHA384:       "SHA384" >
| < SHA512:       "SHA512" >

|  < TRUE:        "true" >
|  < FALSE:       "false" >
}

// SPARQL/Update parts.

TOKEN [IGNORE_CASE] :
{
  < DATA:	      "data" >
| < INSERT:       "insert">
| < DELETE:       "delete" >

| < INSERT_DATA:  <INSERT> (<WSC>)* <DATA> >
| < DELETE_DATA:  <DELETE> (<WSC>)* <DATA> >
| < DELETE_WHERE: <DELETE> (<WSC>)* <WHERE> >

| < LOAD:         "load" >
| < CLEAR:        "clear" >
| < CREATE:       "create" >
| < ADD:          "add" >
| < MOVE:         "move" >
| < COPY:         "copy" >
| < META:         "meta" >
| < SILENT:       "silent" >
| < DROP:         "drop" >
| < INTO:         "into" >
| < TO:           "to" >
| < DFT:          "default" >
//| < NAMED:        "named" >
| < ALL:          "all" >
| < WITH:         "with" >
| < USING:        "using" >

//| < BEGIN:       "begin" >
//| < COMMIT:      "commit" >
//| < ABORT:       "abort" >
}

// -------------------------------------------------

TOKEN :
{
  < #DIGITS: (["0"-"9"])+>
| < INTEGER: <DIGITS> >
//| < DECIMAL: ( <DIGITS> "." (<DIGITS>)* | "." <DIGITS> ) >
| < DECIMAL: (<DIGITS>)? "." <DIGITS> >
| < DOUBLE:   // Required exponent.
      (
        (["0"-"9"])+ "." (["0"-"9"])* <EXPONENT>
        | "." (["0"-"9"])+ (<EXPONENT>)
        | (["0"-"9"])+ <EXPONENT>
      )
      >

| < INTEGER_POSITIVE: <PLUS> <INTEGER> >
| < DECIMAL_POSITIVE: <PLUS> <DECIMAL> >
| < DOUBLE_POSITIVE:  <PLUS> <DOUBLE> >

| < INTEGER_NEGATIVE: <MINUS> <INTEGER> >
| < DECIMAL_NEGATIVE: <MINUS> <DECIMAL> >
| < DOUBLE_NEGATIVE:  <MINUS> <DOUBLE> >

| < #EXPONENT: ["e","E"] (["+","-"])? (["0"-"9"])+ >
| < #QUOTE_3D: "\"\"\"">
| < #QUOTE_3S: "'''">
| <ECHAR: "\\" ( "t"|"b"|"n"|"r"|"f"|"\\"|"\""|"'") >
#ifdef SPARQL_12
// Done instream by JavaCC
| < #UCHAR:      <UCHAR8> >
#endif
#ifdef ARQ
| < #UCHAR:      <UCHAR4> | <UCHAR8> >
#endif
| < #UCHAR4:     "\\" "u" <HEX> <HEX> <HEX> <HEX> >
| < #UCHAR8:     "\\" "U" <HEX> <HEX> <HEX> <HEX> <HEX> <HEX> <HEX> <HEX> >

| < STRING_LITERAL1: 
      // Single quoted string
      "'" ( (~["'","\\","\n","\r"]) | <ECHAR> | <UCHAR> )* "'" > 
| < STRING_LITERAL2:
    // Double quoted string
      "\"" ( (~["\"","\\","\n","\r"]) | <ECHAR> | <UCHAR> )* "\"" >
| < STRING_LITERAL_LONG1:
     <QUOTE_3S> 
      ( ("'" | "''")? (~["'","\\"] | <ECHAR>  | <UCHAR> ))*
     <QUOTE_3S> >

| < STRING_LITERAL_LONG2: 
     <QUOTE_3D> 
      ( ("\"" | "\"\"")? (~["\"","\\"] | <ECHAR> | <UCHAR> ))*
     <QUOTE_3D> >
}

TOKEN :
{
  < LPAREN:    "(" >
| < RPAREN:    ")" >

// All the stuff for NUL is needed just to make a 
// single list "() ." as a triple pattern illegal.
// It leads to a lot of extra work.
// Similarly [].

| <NIL: <LPAREN> (<WSC>)* <RPAREN> >

| < LBRACE:    "{" >
| < RBRACE:    "}" >

| < LBRACKET:  "[" >
| < RBRACKET:  "]" >
| < ANON:      <LBRACKET> (<WSC>)* <RBRACKET> >

| < SEMICOLON: ";" >
| < COMMA:     "," >
| < DOT:       "." >
| < EQ:      "=" >
| < NE:      "!=" >
| < GT:      ">" >
| < LT:      "<" >
| < LE:      "<=" >    // Maybe: | "=>" >
| < GE:      ">=" >    // Maybe: | "=<" >

| < GT2:     ">>" >
| < LT2:     "<<" >
| <L_ANN:    "{|" >
| <R_ANN:    "|}" >

| < BANG:    "!" >
| < TILDE:   "~" >
| < COLON:   ":" >

| < SC_OR:   "||" >
| < SC_AND:  "&&" >

| < PLUS:    "+" >
| < MINUS:   "-" >
| < STAR:    "*" >
| < SLASH:   "/" >

//| < REM: "%" >

| < DATATYPE: "^^">
| < AT: "@">
#ifdef ARQ
| < ASSIGN:     ":=">
#endif

// Path related
| < VBAR:     "|" >
| < CARAT:    "^" >
| < FPATH:    "->" >
| < RPATH:    "<-" >
| < QMARK:    "?" >
}

// See XML chars.txt for notes

TOKEN:
{
#ifdef ARQ
  <#SURROGATE_PAIR: ["\uD800"-"\uDBFF"] ["\uDC00"-"\uDFFF"] >
|
#endif
  // XML 1.1 NCNameStartChar without "_"
  <#PN_CHARS_BASE:
          ["A"-"Z"] | ["a"-"z"] |
          ["\u00C0"-"\u00D6"] | ["\u00D8"-"\u00F6"] | ["\u00F8"-"\u02FF"] |
          ["\u0370"-"\u037D"] | ["\u037F"-"\u1FFF"] |
          ["\u200C"-"\u200D"] | ["\u2070"-"\u218F"] | ["\u2C00"-"\u2FEF"] |
          ["\u3001"-"\uD7FF"] | ["\uF900"-"\uFFFD"] 
          // [#x10000-#xEFFFF]
#ifdef ARQ
          // Put in surrogate pairs because by the time javacc sees codepoints,
          // they are in UTF-16.
          | <SURROGATE_PAIR>
#endif
          >
|
  // With underscore
  <#PN_CHARS_U: <PN_CHARS_BASE> | "_" >
|
  <#PN_CHARS: (<PN_CHARS_U> | "-" | ["0"-"9"] | "\u00B7" |
              ["\u0300"-"\u036F"] | ["\u203F"-"\u2040"] ) >
|
  // No leading "_", no trailing ".", can have dot inside prefix name.
  <#PN_PREFIX: <PN_CHARS_BASE> ((<PN_CHARS>|".")* <PN_CHARS>)?  >
|
  // Local part.
  <#PN_LOCAL: (<PN_CHARS_U> | ":" | ["0"-"9"] | <PLX> ) 
              ( (<PN_CHARS> | "." |":" | <PLX> )* 
                (<PN_CHARS> | ":" | <PLX>) )?  >
|
  <#VARNAME: ( <PN_CHARS_U> | ["0"-"9"] )
             ( <PN_CHARS_U> | ["0"-"9"] | "\u00B7" |
               ["\u0300"-"\u036F"] | ["\u203F"-"\u2040"] )* >
|
  // Align with QueryParseBase unescapePName.
  < #PN_LOCAL_ESC: "\\" 
          ( "_" | 
            "~" | "." | "-" | "!" | "$" | "&" | "'" | 
           "(" | ")" | "*" | "+" | "," | ";" | "=" | 
           "/" | "?" | "#" | "@" | "%" ) >
|
  <#PLX:  <PERCENT> | <PN_LOCAL_ESC> >
|
  < #HEX: ["0"-"9"] | ["A"-"F"] | ["a"-"f"] >
|
  < #PERCENT: "%" <HEX> <HEX> >
}

// Catch-all tokens.  Must be last.  
// Any non-whitespace.  Causes a parser exception, rather than a
// token manager error (which hides the line numbers).
TOKEN:
{
  <#UNKNOWN: (~[" ","\t","\n","\r","\f" ])+ >
}

/*
# Local Variables:
# tab-width: 4
# indent-tabs-mode: nil
# comment-default-style: "//"
# End:
*/<|MERGE_RESOLUTION|>--- conflicted
+++ resolved
@@ -2569,10 +2569,6 @@
 #ifdef ARQ
 |  < LET:         "LET" >
 |  < LATERAL:     "LATERAL" >
-<<<<<<< HEAD
-
-=======
->>>>>>> 6de9f470
 |  < UNFOLD:      "unfold" >
 #endif
 
