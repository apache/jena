/*
 * Licensed to the Apache Software Foundation (ASF) under one
 * or more contributor license agreements.  See the NOTICE file
 * distributed with this work for additional information
 * regarding copyright ownership.  The ASF licenses this file
 * to you under the Apache License, Version 2.0 (the
 * "License"); you may not use this file except in compliance
 * with the License.  You may obtain a copy of the License at
 *
 *     http://www.apache.org/licenses/LICENSE-2.0
 *
 * Unless required by applicable law or agreed to in writing, software
 * distributed under the License is distributed on an "AS IS" BASIS,
 * WITHOUT WARRANTIES OR CONDITIONS OF ANY KIND, either express or implied.
 * See the License for the specific language governing permissions and
 * limitations under the License.
 */

package org.apache.jena.sparql.core.mem;

import static java.lang.ThreadLocal.withInitial;
import static org.apache.jena.graph.Node.ANY;
import static org.apache.jena.query.ReadWrite.READ;
import static org.apache.jena.query.ReadWrite.WRITE;
import static org.apache.jena.sparql.core.Quad.isUnionGraph;
import static org.slf4j.LoggerFactory.getLogger;

import java.util.Iterator;
import java.util.concurrent.locks.ReentrantLock ;
import java.util.function.Consumer;
import java.util.function.Supplier;

import org.apache.jena.graph.Graph;
import org.apache.jena.graph.Node;
import org.apache.jena.graph.Triple;
import org.apache.jena.query.ReadWrite;
import org.apache.jena.shared.Lock;
import org.apache.jena.shared.LockMRPlusSW;
import org.apache.jena.sparql.JenaTransactionException;
import org.apache.jena.sparql.core.* ;
import org.slf4j.Logger;

/**
 * A {@link DatasetGraph} backed by an {@link QuadTable}. By default, this is a {@link HexTable} designed for high-speed
 * in-memory operation.
 *
 */
public class DatasetGraphInMemory extends DatasetGraphTriplesQuads implements Transactional {

    private static final Logger log = getLogger(DatasetGraphInMemory.class);

    private final DatasetPrefixStorage prefixes = new DatasetPrefixStorageInMemory();

    /** This lock imposes the multiple-reader and single-writer policy of transactions */
    private final Lock writeLock = new LockMRPlusSW();

    /**
     * Transaction lifecycle operations must be atomi, especially begin and commit where
     * the global state of the indexes is read or written one after another.
     *  and because a thread that is committing alters the various indexes.
     */
    private final ReentrantLock systemLock = new ReentrantLock(true);

    private final ThreadLocal<Boolean> isInTransaction = withInitial(() -> false);

    @Override
    public boolean isInTransaction() {
        return isInTransaction.get();
    }

    protected void isInTransaction(final boolean b) {
        isInTransaction.set(b);
    }

    private final ThreadLocal<ReadWrite> transactionType = withInitial(() -> null);

    /**
     * @return the type of transaction in progress
     */
    public ReadWrite transactionType() {
        return transactionType.get();
    }

    protected void transactionType(final ReadWrite readWrite) {
        transactionType.set(readWrite);
    }

    private final QuadTable quadsIndex;

    private QuadTable quadsIndex() {
        return quadsIndex;
    }

    private final TripleTable defaultGraph;

    private TripleTable defaultGraph() {
        return defaultGraph;
    }

    /**
     * Default constructor.
     */
    public DatasetGraphInMemory() {
        this(new HexTable(), new TriTable());
    }

    /**
     * @param i a table in which to store quads
     * @param t a table in which to store triples
     */
    public DatasetGraphInMemory(final QuadTable i, final TripleTable t) {
        this.quadsIndex = i;
        this.defaultGraph = t;
    }

    @Override
    public void begin(final ReadWrite readWrite) {
        if (isInTransaction()) 
            throw new JenaTransactionException("Transactions cannot be nested!");
        startTransaction(readWrite) ;
        _begin(readWrite) ;
    }

    private void _begin(ReadWrite readWrite) {
        withLock(systemLock, () ->{
            quadsIndex().begin(readWrite);
            defaultGraph().begin(readWrite);
        }) ;
    }
    
    /** Called transaction start code at most once per transaction. */ 
    private void startTransaction(ReadWrite mode) {
        writeLock.enterCriticalSection(mode.equals(READ)); // get the dataset write lock, if needed.
        transactionType(mode);
        isInTransaction(true);
    }

    /** Called transaction ending code at most once per transaction. */ 
    private void finishTransaction() {
        isInTransaction.remove();
        transactionType.remove();
        writeLock.leaveCriticalSection();
    }
     
    @Override
    public void commit() {
<<<<<<< HEAD
        if (!isInTransaction())
            throw new JenaTransactionException("Tried to commit outside a transaction!");
=======
        if (!isInTransaction()) throw new JenaTransactionException("Tried to commit outside a transaction!");
>>>>>>> 2cfa0e30
        if (transactionType().equals(WRITE))
            _commit();
        finishTransaction();
    }

    private void _commit() {
<<<<<<< HEAD
        withLock(systemLock, () -> {
            quadsIndex().commit();
            defaultGraph().commit();
            quadsIndex().end();
            defaultGraph().end();
        } ) ;
=======
        commitLock().writeLock().lock();
        try {
            quadsIndex().commit();
            defaultGraph().commit();
        } finally { commitLock().writeLock().unlock(); }
>>>>>>> 2cfa0e30
    }
    
    @Override
    public void abort() {
<<<<<<< HEAD
        if (!isInTransaction()) 
            throw new JenaTransactionException("Tried to abort outside a transaction!");
=======
        if (!isInTransaction()) throw new JenaTransactionException("Tried to abort outside a transaction!");
>>>>>>> 2cfa0e30
        if (transactionType().equals(WRITE))
            _abort();
        finishTransaction();
    }

    private void _abort() {
<<<<<<< HEAD
        withLock(systemLock, () -> {
            quadsIndex().abort();
            defaultGraph().abort();
            quadsIndex().end();
            defaultGraph().end();
        } ) ;
=======
        commitLock().writeLock().lock();
        try {
            quadsIndex().abort();
            defaultGraph().abort();
        } finally { commitLock().writeLock().unlock(); }
>>>>>>> 2cfa0e30
    }
    
    @Override
    public void close() {
        if (isInTransaction())
            abort();
    }

    @Override
    public void end() {
        if (isInTransaction()) {
            if (transactionType().equals(WRITE)) {
                log.warn("end() called for WRITE transaction without commit or abort having been called causing a forced abort");
<<<<<<< HEAD
                // _abort does _end actions inside the lock. 
                _abort() ;
            } else {
                _end() ;
            }
            finishTransaction();
        }
    }
    
    private void _end() {
        withLock(systemLock, () -> {
            quadsIndex().end();
            defaultGraph().end();
        } ) ;
    }
    
    private static void withLock(java.util.concurrent.locks.Lock lock, Runnable action) {
        lock.lock();
        try { action.run(); }
        finally {
            lock.unlock();
        }
    }
    
=======
                _abort() ;
            }
            finishTransaction();
            return ;
        }
    }
    
    /** Called transaction ending code at most once per transaction. */ 
    private void finishTransaction() {
//        if ( ! isInTransaction() ) {
//            log.error("finishTransaction() called multiple times.");
//            return ;
//        }
        commitLock().writeLock().lock();
        try {
            quadsIndex().end();
            defaultGraph().end();
        } finally { commitLock().writeLock().unlock(); }
        isInTransaction.remove();
        transactionType.remove();
        writeLock().leaveCriticalSection();
    }
     
>>>>>>> 2cfa0e30
    private <T> Iterator<T> access(final Supplier<Iterator<T>> source) {
        if (!isInTransaction()) {
            begin(READ);
            try {
                return source.get();
            } finally {
                end();
            }
        }
        return source.get();
    }

    @Override
    public Iterator<Node> listGraphNodes() {
        return access(() -> quadsIndex().listGraphNodes().iterator());
    }

    private Iterator<Quad> quadsFinder(final Node g, final Node s, final Node p, final Node o) {
        if (isUnionGraph(g)) return findInUnionGraph$(s, p, o);
        return quadsIndex().find(g, s, p, o).iterator();
    }

    /**
     * Union graph is the merge of named graphs.
     */
    // Temp - Should this be replaced by DatasetGraphBaseFind code?
    private Iterator<Quad> findInUnionGraph$(final Node s, final Node p, final Node o) {
        return access(() -> quadsIndex().findInUnionGraph(s, p, o).iterator());
    }

    private Iterator<Quad> triplesFinder(final Node s, final Node p, final Node o) {
        return triples2quadsDftGraph(defaultGraph().find(s, p, o).iterator());
    }

    @Override
    public void setDefaultGraph(final Graph g) {
        mutate(graph -> {
            defaultGraph().clear();
            graph.find(ANY, ANY, ANY)
            .forEachRemaining(t -> addToDftGraph(t.getSubject(), t.getPredicate(), t.getObject()));
        } , g);
    }

    @Override
    public Graph getGraph(final Node graphNode) {
        return new GraphInMemory(this, graphNode);
    }

    @Override
    public Graph getDefaultGraph() {
        return getGraph(Quad.defaultGraphNodeGenerated);
    }

    private Consumer<Graph> addGraph(final Node name) {
        return g -> g.find(ANY, ANY, ANY).forEachRemaining(t -> add(new Quad(name, t)));
    }

    private final Consumer<Graph> removeGraph = g -> g.find(ANY, ANY, ANY).forEachRemaining(g::delete);

    @Override
    public void addGraph(final Node graphName, final Graph graph) {
        mutate(addGraph(graphName), graph);
    }

    @Override
    public void removeGraph(final Node graphName) {
        mutate(removeGraph, getGraph(graphName));
    }

    /**
     * Wrap a mutation in a WRITE transaction iff necessary.
     *
     * @param mutator
     * @param payload
     */
    private <T> void mutate(final Consumer<T> mutator, final T payload) {
        if (!isInTransaction()) {
            begin(WRITE);
            try {
                mutator.accept(payload);
                commit();
            } finally {
                end();
            }
        } else if (transactionType().equals(WRITE)) mutator.accept(payload);
        else throw new JenaTransactionException("Tried to write inside a READ transaction!");
    }

    /**
     * @return the prefixes in use in this dataset
     */
    public DatasetPrefixStorage prefixes() {
        return prefixes;
    }

    @Override
    public long size() {
        return quadsIndex().listGraphNodes().count() ;
    }

    @Override
    public void clear() {
        mutate(x -> {
            defaultGraph().clear();
            quadsIndex().clear();
        } , null);
    }

    @Override
    protected void addToDftGraph(final Node s, final Node p, final Node o) {
        mutate(defaultGraph()::add, Triple.create(s, p, o));
    }

    @Override
    protected void addToNamedGraph(final Node g, final Node s, final Node p, final Node o) {
        mutate(quadsIndex()::add, Quad.create(g, s, p, o));
    }

    @Override
    protected void deleteFromDftGraph(final Node s, final Node p, final Node o) {
        mutate(defaultGraph()::delete, Triple.create(s, p, o));
    }

    @Override
    protected void deleteFromNamedGraph(final Node g, final Node s, final Node p, final Node o) {
        mutate(quadsIndex()::delete, Quad.create(g, s, p, o));
    }

    @Override
    protected Iterator<Quad> findInDftGraph(final Node s, final Node p, final Node o) {
        return access(() -> triplesFinder(s, p, o));
    }

    @Override
    protected Iterator<Quad> findInSpecificNamedGraph(final Node g, final Node s, final Node p, final Node o) {
        return access(() -> quadsFinder(g, s, p, o));
    }

    @Override
    protected Iterator<Quad> findInAnyNamedGraphs(final Node s, final Node p, final Node o) {
        return findInSpecificNamedGraph(ANY, s, p, o);
    }
}<|MERGE_RESOLUTION|>--- conflicted
+++ resolved
@@ -26,7 +26,7 @@
 import static org.slf4j.LoggerFactory.getLogger;
 
 import java.util.Iterator;
-import java.util.concurrent.locks.ReentrantLock ;
+import java.util.concurrent.locks.ReentrantReadWriteLock;
 import java.util.function.Consumer;
 import java.util.function.Supplier;
 
@@ -37,7 +37,11 @@
 import org.apache.jena.shared.Lock;
 import org.apache.jena.shared.LockMRPlusSW;
 import org.apache.jena.sparql.JenaTransactionException;
-import org.apache.jena.sparql.core.* ;
+import org.apache.jena.sparql.core.DatasetGraph;
+import org.apache.jena.sparql.core.DatasetGraphTriplesQuads;
+import org.apache.jena.sparql.core.DatasetPrefixStorage;
+import org.apache.jena.sparql.core.Quad;
+import org.apache.jena.sparql.core.Transactional;
 import org.slf4j.Logger;
 
 /**
@@ -51,15 +55,21 @@
 
     private final DatasetPrefixStorage prefixes = new DatasetPrefixStorageInMemory();
 
-    /** This lock imposes the multiple-reader and single-writer policy of transactions */
     private final Lock writeLock = new LockMRPlusSW();
 
-    /**
-     * Transaction lifecycle operations must be atomi, especially begin and commit where
-     * the global state of the indexes is read or written one after another.
-     *  and because a thread that is committing alters the various indexes.
-     */
-    private final ReentrantLock systemLock = new ReentrantLock(true);
+    private Lock writeLock() {
+        return writeLock;
+    }
+
+    private final ReentrantReadWriteLock commitLock = new ReentrantReadWriteLock(true);
+
+    /**
+     * Commits must be atomic, and because a thread that is committing alters the various indexes one after another, we
+     * lock out {@link #begin(ReadWrite)} while {@link #commit()} is executing.
+     */
+    private ReentrantReadWriteLock commitLock() {
+        return commitLock;
+    }
 
     private final ThreadLocal<Boolean> isInTransaction = withInitial(() -> false);
 
@@ -115,97 +125,58 @@
 
     @Override
     public void begin(final ReadWrite readWrite) {
-        if (isInTransaction()) 
-            throw new JenaTransactionException("Transactions cannot be nested!");
-        startTransaction(readWrite) ;
-        _begin(readWrite) ;
-    }
-
-    private void _begin(ReadWrite readWrite) {
-        withLock(systemLock, () ->{
+        if (isInTransaction()) throw new JenaTransactionException("Transactions cannot be nested!");
+        transactionType(readWrite);
+        isInTransaction(true);
+        writeLock().enterCriticalSection(readWrite.equals(READ)); // get the dataset write lock, if needed.
+        commitLock().readLock().lock(); // if a commit is proceeding, wait so that we see a coherent index state
+        try {
             quadsIndex().begin(readWrite);
             defaultGraph().begin(readWrite);
-        }) ;
-    }
-    
-    /** Called transaction start code at most once per transaction. */ 
-    private void startTransaction(ReadWrite mode) {
-        writeLock.enterCriticalSection(mode.equals(READ)); // get the dataset write lock, if needed.
-        transactionType(mode);
-        isInTransaction(true);
-    }
-
-    /** Called transaction ending code at most once per transaction. */ 
-    private void finishTransaction() {
-        isInTransaction.remove();
-        transactionType.remove();
-        writeLock.leaveCriticalSection();
-    }
-     
+        } finally {
+            commitLock().readLock().unlock();
+        }
+    }
+
     @Override
     public void commit() {
-<<<<<<< HEAD
         if (!isInTransaction())
             throw new JenaTransactionException("Tried to commit outside a transaction!");
-=======
-        if (!isInTransaction()) throw new JenaTransactionException("Tried to commit outside a transaction!");
->>>>>>> 2cfa0e30
         if (transactionType().equals(WRITE))
             _commit();
         finishTransaction();
     }
 
     private void _commit() {
-<<<<<<< HEAD
         withLock(systemLock, () -> {
             quadsIndex().commit();
             defaultGraph().commit();
             quadsIndex().end();
             defaultGraph().end();
         } ) ;
-=======
-        commitLock().writeLock().lock();
-        try {
-            quadsIndex().commit();
-            defaultGraph().commit();
-        } finally { commitLock().writeLock().unlock(); }
->>>>>>> 2cfa0e30
-    }
-    
+    }
+
     @Override
     public void abort() {
-<<<<<<< HEAD
         if (!isInTransaction()) 
             throw new JenaTransactionException("Tried to abort outside a transaction!");
-=======
-        if (!isInTransaction()) throw new JenaTransactionException("Tried to abort outside a transaction!");
->>>>>>> 2cfa0e30
         if (transactionType().equals(WRITE))
             _abort();
         finishTransaction();
     }
 
     private void _abort() {
-<<<<<<< HEAD
         withLock(systemLock, () -> {
             quadsIndex().abort();
             defaultGraph().abort();
             quadsIndex().end();
             defaultGraph().end();
         } ) ;
-=======
-        commitLock().writeLock().lock();
-        try {
-            quadsIndex().abort();
-            defaultGraph().abort();
-        } finally { commitLock().writeLock().unlock(); }
->>>>>>> 2cfa0e30
     }
     
     @Override
     public void close() {
-        if (isInTransaction())
-            abort();
+        if (isInTransaction()) abort();
     }
 
     @Override
@@ -213,7 +184,6 @@
         if (isInTransaction()) {
             if (transactionType().equals(WRITE)) {
                 log.warn("end() called for WRITE transaction without commit or abort having been called causing a forced abort");
-<<<<<<< HEAD
                 // _abort does _end actions inside the lock. 
                 _abort() ;
             } else {
@@ -238,31 +208,6 @@
         }
     }
     
-=======
-                _abort() ;
-            }
-            finishTransaction();
-            return ;
-        }
-    }
-    
-    /** Called transaction ending code at most once per transaction. */ 
-    private void finishTransaction() {
-//        if ( ! isInTransaction() ) {
-//            log.error("finishTransaction() called multiple times.");
-//            return ;
-//        }
-        commitLock().writeLock().lock();
-        try {
-            quadsIndex().end();
-            defaultGraph().end();
-        } finally { commitLock().writeLock().unlock(); }
-        isInTransaction.remove();
-        transactionType.remove();
-        writeLock().leaveCriticalSection();
-    }
-     
->>>>>>> 2cfa0e30
     private <T> Iterator<T> access(final Supplier<Iterator<T>> source) {
         if (!isInTransaction()) {
             begin(READ);
