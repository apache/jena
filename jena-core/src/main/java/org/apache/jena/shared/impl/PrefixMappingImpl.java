/*
 * Licensed to the Apache Software Foundation (ASF) under one
 * or more contributor license agreements.  See the NOTICE file
 * distributed with this work for additional information
 * regarding copyright ownership.  The ASF licenses this file
 * to you under the Apache License, Version 2.0 (the
 * "License"); you may not use this file except in compliance
 * with the License.  You may obtain a copy of the License at
 *
 *     http://www.apache.org/licenses/LICENSE-2.0
 *
 * Unless required by applicable law or agreed to in writing, software
 * distributed under the License is distributed on an "AS IS" BASIS,
 * WITHOUT WARRANTIES OR CONDITIONS OF ANY KIND, either express or implied.
 * See the License for the specific language governing permissions and
 * limitations under the License.
 */

package org.apache.jena.shared.impl;

import java.util.ArrayList ;
import java.util.LinkedHashMap;
import java.util.List ;
import java.util.Map ;
import java.util.Map.Entry;
import java.util.concurrent.ConcurrentHashMap;
import java.util.concurrent.ConcurrentSkipListMap;

import org.apache.jena.rdf.model.impl.Util ;
import org.apache.jena.shared.PrefixMapping ;
import org.apache.jena.util.CollectionFactory ;
import org.apache.jena.util.XMLChar;

/**
    An implementation of PrefixMapping. The mappings are stored in a pair
    of hash tables, one per direction. The test for a legal prefix is left to
    xerces's XMLChar.isValidNCName() predicate.
*/
public class PrefixMappingImpl implements PrefixMapping
    // See also PrefixMappingBase, PrefixMappingMem
    // in org.apache.jena.sparql.graph
    // for a different implementation  


    {
    private Map<String, String> prefixToURI;
    private Map<String, String> URItoPrefix;
    private boolean locked;
    
    public PrefixMappingImpl()
        { 
        // ConcurrentHashMaps protects against breaking each datastructure
        // but does not protect against inconsistency.
<<<<<<< HEAD
        prefixToURI = new ConcurrentHashMap<>();
        URItoPrefix = new ConcurrentHashMap<>();
=======
        prefixToURI = new ConcurrentSkipListMap<>();
        URItoPrefix = new ConcurrentSkipListMap<>();
>>>>>>> c890fc48
        }
    
    protected void set(String prefix, String uri) {
        prefixToURI.put(prefix, uri) ;
        URItoPrefix.put(uri, prefix) ;
    }

    protected String get(String prefix) {
        return prefixToURI.get(prefix) ;
    }

    protected void remove(String prefix) {
        prefixToURI.remove(prefix) ;
    }

    @Override
    public PrefixMapping lock()
        { 
        locked = true; 
        return this;
        }
        
    @Override
    public PrefixMapping setNsPrefix( String prefix, String uri ) 
        {
        checkUnlocked();
        checkLegal( prefix );
        if (!prefix.equals( "" )) checkProper( uri );
        if (uri == null) throw new NullPointerException( "null URIs are prohibited as arguments to setNsPrefix" );
        set( prefix, uri );
        return this;
        }
    
    @Override
    public PrefixMapping removeNsPrefix( String prefix )
        {
        checkUnlocked();
        remove(prefix);
        regenerateReverseMapping() ;
        return this;
        }
    
    @Override
    public PrefixMapping clearNsPrefixMap() {
        checkUnlocked();
        // Do by calling down via the interception point remove(prefix).
        // Copy prefixes to avoid possible concurrent modification exceptions
        List<String> prefixes = new ArrayList<>(prefixToURI.keySet()) ;
        prefixes.forEach(p->remove(p));
        regenerateReverseMapping() ;
        return this ;
    }
    
    protected void regenerateReverseMapping()
        {
        URItoPrefix.clear();
        for (Map.Entry<String, String> e: prefixToURI.entrySet())
            URItoPrefix.put( e.getValue(), e.getKey() );
        }
        
    protected void checkUnlocked()
        { if (locked) throw new JenaLockedException( this ); }
        
    private void checkProper( String uri )
        { 
        // suppressed by popular demand. TODO consider optionality
        // if (!isNiceURI( uri )) throw new NamespaceEndsWithNameCharException( uri );
        }
        
    public static boolean isNiceURI( String uri )
        {
        if (uri.equals( "" )) return false;
        char last = uri.charAt( uri.length() - 1 );
        return Util.notNameChar( last ); 
        }
        
    /**
        Add the bindings of other to our own. We defer to the general case 
        because we have to ensure the URIs are checked.
        
        @param other the PrefixMapping whose bindings we are to add to this.
    */
    @Override
    public PrefixMapping setNsPrefixes( PrefixMapping other )
        { return setNsPrefixes( other.getNsPrefixMap() ); }
    
    /**
         Answer this PrefixMapping after updating it with the <code>(p, u)</code> 
         mappings in <code>other</code> where neither <code>p</code> nor
         <code>u</code> appear in this mapping.
    */
    @Override
    public PrefixMapping withDefaultMappings( PrefixMapping other )
        {
        checkUnlocked();
        for (Entry<String, String> e: other.getNsPrefixMap().entrySet())
            {
            String prefix = e.getKey(), uri = e.getValue();
            if (getNsPrefixURI( prefix ) == null && getNsURIPrefix( uri ) == null)
                setNsPrefix( prefix, uri );
            }
        return this;
        }
        
    /**
        Add the bindings in the prefixToURI to our own. This will fail with a ClassCastException
        if any key or value is not a String; we make no guarantees about order or
        completeness if this happens. It will fail with an IllegalPrefixException if
        any prefix is illegal; similar provisos apply.
        
         @param other the Map whose bindings we are to add to this.
    */
    @Override
    public PrefixMapping setNsPrefixes( Map<String, String> other )
        {
        checkUnlocked();
        for (Entry<String, String> e: other.entrySet())
            setNsPrefix( e.getKey(), e.getValue() );
        return this;
        }
         
    /**
        Checks that a prefix is "legal" - it must be a valid XML NCName.
    */
    private void checkLegal( String prefix )
        {
        if (prefix.length() > 0 && !XMLChar.isValidNCName( prefix ))
            throw new PrefixMapping.IllegalPrefixException( prefix ); 
        }
        
    @Override
    public String getNsPrefixURI( String prefix ) 
        { return get( prefix ); }
        
    @Override
    public Map<String, String> getNsPrefixMap()
        { return new LinkedHashMap<>( prefixToURI ); }
        
    @Override
    public String getNsURIPrefix( String uri )
        { return URItoPrefix.get( uri ); }
        
    /**
        Expand a prefixed URI. There's an assumption that any URI of the form
        Head:Tail is subject to mapping if Head is in the prefix mapping. So, if
        someone takes it into their heads to define eg "http" or "ftp" we have problems.
    */
    @Override
    public String expandPrefix( String prefixed )
        {
        int colon = prefixed.indexOf( ':' );
        if (colon < 0) 
            return prefixed;
        else
            {
            String uri = get( prefixed.substring( 0, colon ) );
            return uri == null ? prefixed : uri + prefixed.substring( colon + 1 );
            } 
        }
        
    /**
        Answer a readable (we hope) representation of this prefix mapping.
    */
    @Override
    public String toString()
        { return "pm:" + prefixToURI; }
        
    /**
        Answer the qname for <code>uri</code> which uses a prefix from this
        mapping, or null if there isn't one.
    <p>
        Relies on <code>splitNamespace</code> to carve uri into namespace and
        localname components; this ensures that the localname is legal and we just
        have to (reverse-)lookup the namespace in the prefix table.
        
     	@see org.apache.jena.shared.PrefixMapping#qnameFor(java.lang.String)
    */
    @Override
    public String qnameFor( String uri )
        { 
        int split = Util.splitNamespaceXML( uri );
        String ns = uri.substring( 0, split ), local = uri.substring( split );
        if (local.equals( "" )) return null;
        String prefix = URItoPrefix.get( ns );
        return prefix == null ? null : prefix + ":" + local;
        }
    
    /**
        Compress the URI using the prefix mapping. This version of the code looks
        through all the maplets and checks each candidate prefix URI for being a
        leading substring of the argument URI. There's probably a much more
        efficient algorithm available, preprocessing the prefix strings into some
        kind of search table, but for the moment we don't need it.
    */
    @Override
    public String shortForm( String uri )
        {
        Entry<String, String> e = findMapping( uri, true );
        return e == null ? uri : e.getKey() + ":" + uri.substring( (e.getValue()).length() );
        }
        
    @Override
    public boolean samePrefixMappingAs( PrefixMapping other )
        {
        return other instanceof PrefixMappingImpl 
            ? equals( (PrefixMappingImpl) other )
            : equalsByMap( other )
            ;
        }
    
    @Override
    public boolean hasNoMappings()
        { return prefixToURI.isEmpty(); }

    @Override
    public int numPrefixes()
        { return prefixToURI.size(); }
    
    protected boolean equals( PrefixMappingImpl other )
        { return other.sameAs( this ); }
    
    protected boolean sameAs( PrefixMappingImpl other )
        { return prefixToURI.equals( other.prefixToURI ); }
    
    protected final boolean equalsByMap( PrefixMapping other )
        { return getNsPrefixMap().equals( other.getNsPrefixMap() ); }
    
    /**
        Answer a prefixToURI entry in which the value is an initial substring of <code>uri</code>.
        If <code>partial</code> is false, then the value must equal <code>uri</code>.
        
        Does a linear search of the entire prefixToURI, so not terribly efficient for large maps.
        
        @param uri the value to search for
        @param partial true if the match can be any leading substring, false for exact match
        @return some entry (k, v) such that uri starts with v [equal for partial=false]
    */
    private Entry<String, String> findMapping( String uri, boolean partial )
        {
        for (Entry<String, String> e: prefixToURI.entrySet())
            {
            String ss = e.getValue();
            if (uri.startsWith( ss ) && (partial || ss.length() == uri.length())) return e;
            } 
        return null;         
        }    

    }<|MERGE_RESOLUTION|>--- conflicted
+++ resolved
@@ -51,13 +51,8 @@
         { 
         // ConcurrentHashMaps protects against breaking each datastructure
         // but does not protect against inconsistency.
-<<<<<<< HEAD
         prefixToURI = new ConcurrentHashMap<>();
         URItoPrefix = new ConcurrentHashMap<>();
-=======
-        prefixToURI = new ConcurrentSkipListMap<>();
-        URItoPrefix = new ConcurrentSkipListMap<>();
->>>>>>> c890fc48
         }
     
     protected void set(String prefix, String uri) {
